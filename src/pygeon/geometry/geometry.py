--- conflicted
+++ resolved
@@ -23,20 +23,20 @@
     if isinstance(grid, pp.GridBucket):
         for g, _ in grid.nodes():
             compute_edges(g)
-
+            
         for e, d_e in grid.edges():
             if d_e["mortar_grid"].dim >= 1:
                 _compute_edges_md(grid, e)
 
 def _compute_edges_0d(g):
     g.num_edges = 0
-    g.edge_nodes = sps.csc_matrix((0, g.num_edges), dtype=int)
-    g.face_edges = sps.csc_matrix((g.num_edges, g.num_edges), dtype=int)
+    g.edge_nodes = sps.csc_matrix((0, g.num_edges), dtype=np.int)
+    g.face_edges = sps.csc_matrix((g.num_edges, g.num_edges), dtype=np.int)
 
 def _compute_edges_1d(g):
     g.num_edges = 0
-    g.edge_nodes = sps.csc_matrix((0, g.num_edges), dtype=int)
-    g.face_edges = sps.csc_matrix((g.num_edges, g.num_faces), dtype=int)
+    g.edge_nodes = sps.csc_matrix((0, g.num_edges), dtype=np.int)
+    g.face_edges = sps.csc_matrix((g.num_edges, g.num_faces), dtype=np.int)
 
 def _compute_edges_2d(g):
     # Edges in 2D are nodes
@@ -46,7 +46,7 @@
     rot = np.dot(R.T, np.dot(np.array([[0., -1., 0.], [1., 0., 0.], [0., 0., 1.]]), R))
     face_tangential = rot.dot(g.face_normals)
 
-    face_edges = g.face_nodes.copy().astype(int)
+    face_edges = g.face_nodes.copy().astype(np.int)
 
     nodes = sps.find(g.face_nodes)[0]
     for face in np.arange(g.num_faces):
@@ -58,7 +58,7 @@
 
         face_edges.data[loc] = [-sign, sign]
 
-    g.edge_nodes = sps.csc_matrix((0, g.num_edges), dtype=int)
+    g.edge_nodes = sps.csc_matrix((0, g.num_edges), dtype=np.int)
     g.face_edges = face_edges
 
 def _compute_edges_3d(g):
@@ -66,7 +66,7 @@
     n_e = g.face_nodes[:,0].nnz
 
     # Pre-allocation
-    edges = np.ndarray((2, n_e*g.num_faces), dtype=int)
+    edges = np.ndarray((2, n_e*g.num_faces), dtype=np.int)
 
     for face in np.arange(g.num_faces):
         # find indices for nodes of this face
@@ -99,7 +99,7 @@
     # with the orientation defined according to the right-hand rule
     indptr = np.arange(0, indices.size + 1, n_e)
     g.face_edges = sps.csc_matrix((orientations, indices, indptr))
-
+    
 def _compute_edges_md(gb, e):
     """
     Computes the mixed-dimensioanl face-edge and edge-node connectivities
@@ -130,7 +130,7 @@
         # Faces of cell in lower-dim grid
         cf_down = g_down.cell_faces
         faces_down = cf_down.indices[cf_down.indptr[cell_down]:cf_down.indptr[cell_down+1]]
-
+        
         # Edges of face in higher-dim grid
         fe_up = g_up.face_edges
         edges_up = fe_up.indices[fe_up.indptr[face_up]:fe_up.indptr[face_up+1]]
@@ -140,15 +140,9 @@
             face_xyz = g_down.face_centers[:, faces_down]
             edge_xyz = g_up.nodes[:, edges_up]
         else:  # mg.dim == 2
-<<<<<<< HEAD
-            face_xyz = abs(g_down.face_edges[:, faces_down]) / 2 * g_down.nodes
-            edge_xyz = abs(g_up.edge_nodes[:, edges_up]) / 2 * g_up.nodes
-
-=======
             face_xyz = g_down.nodes * abs(g_down.face_edges[:, faces_down]) / 2
             edge_xyz = g_up.nodes * abs(g_up.edge_nodes[:, edges_up]) / 2
         
->>>>>>> 22b54803
         edges_up = edges_up[match_coordinates(face_xyz, edge_xyz)]
 
         # Edge-node connectivity in 3D
@@ -176,7 +170,7 @@
 
         # Find the normal to the lower-dim face
         normal_down = g_down.face_normals[:, faces_down]
-
+        
         # Identify orientation
         if mg.dim == 1:
             # we say that orientations align if the rotated mortar
@@ -186,25 +180,18 @@
 
         else:  # mg.dim == 2
             # we say that orientations align if the cross product
-            # between the edge tangent and the mortar normal corresponds
+            # between the edge tangent and the mortar normal corresponds 
             # to the normal of the lower-dimensional face
             tangents = g_up.nodes * g_up.edge_nodes[:, edges_up]
             products = np.cross(tangents, normal_up, axisa=0, axisc=0)
             orientations_fe = [np.dot(products[:,i], normal_down[:,i]) for i in np.arange(np.size(tangents, 1))]
 
-            # The (virtual) line connecting the low-dim edge to
+            # The (virtual) line connecting the low-dim edge to 
             # the high-dim is oriented according to the normal to the fracture plane
-<<<<<<< HEAD
-            orientations_en = - np.dot(normal_up, normal_to_g_down)
-            edge_nodes[nodes_up, edges_down] = np.sign(orientations_en)
-
-        face_edges[edges_up, faces_down] = np.sign(orientations_fe)
-=======
             orientations_en = - np.dot(normal_up, normal_to_g_down) * np.ones(nodes_up.shape)
             edge_nodes[nodes_up, edges_down] += np.sign(orientations_en)
         
         face_edges[edges_up, faces_down] += np.sign(orientations_fe)
->>>>>>> 22b54803
 
     # Ensure that double indices are mapped to +-1 
     # This step ensures that the jump maps to zero at tips.
@@ -220,6 +207,7 @@
 
 # ------------------------------------------------------------------------ #
 
+@staticmethod
 def match_coordinates(a, b):
     # compare and match columns of a and b
     # return: ind s.t. b[ind] = a
@@ -240,20 +228,20 @@
 def signed_mortar_to_primary(gb, e):
     mg = gb.edge_props(e, 'mortar_grid')
     g_up = gb.nodes_of_edge(e)[1]
-
+    
     cells, faces, _ = sps.find(mg.primary_to_mortar_int())
     signs = [g_up.cell_faces.tocsr()[face, :].data[0] for face in faces]
-
+    
     return sps.csc_matrix((signs, (faces, cells)), (g_up.num_faces, mg.num_cells))
 
 # ------------------------------------------------------------------------ #
 
 def tag_mesh_entities(gb):
-
+        
     for g in gb.get_grids():
-        # Tag the faces that correspond to a codim 1 domain
+        # Tag the faces that correspond to a codim 1 domain 
         g.tags['leaf_faces'] = g.tags['tip_faces'] + g.tags['fracture_faces']
-
+        
         # Initialize the other tags
         g.tags['leaf_edges'] = np.zeros(g.num_edges, dtype=bool)
         num_nodes = [0,0,0,g.num_nodes]
@@ -264,7 +252,7 @@
         mg = d['mortar_grid']
 
         if mg.dim >= 1:
-            g_down, g_up = gb.nodes_of_edge(e)
+            g_down, g_up = gb.nodes_of_edge(e)        
             g_up.tags['leaf_edges'] += (abs(mg.face_edges)
                                         * g_down.tags['leaf_faces']).astype('bool')
 
