"""Module for the Voronoi grid generation."""

from typing import Tuple

import numpy as np
import porepy as pp
import scipy.sparse as sps
import scipy.spatial

import pygeon as pg


class VoronoiGrid(pg.Grid):
    """Voronoi grid implementation."""

    def __init__(self, num_pts=None, vrt=None, **kwargs) -> None:
        """
        Initialize a VoronoiGrid object.

        Args:
            num_pts (int, optional): The number of internal seed points. Defaults to
                None.
            pts (ndarray, optional): The internal seed points, to be in the unit square.
                Defaults to None.
            **kwargs: Additional keyword arguments, like the seed for the random number
                and a parameter to fit the grid to a bounding box in case the standard
                value does not work as expected. The former with key "seed" and the
                latter with key "factor".

        Returns:
            None
        """
        tol = kwargs.get("tol", 1e-8)
        # Generate the internal seed points for the Voronoi grid
        if vrt is None:
            vrt = self.generate_internal_pts(num_pts, **kwargs)
        else:
<<<<<<< HEAD
            assert (
                np.amin(vrt) >= -tol and np.amax(vrt) <= 1 + tol
            ), "Points must be in the unit square"
=======
            assert np.amin(vrt) >= 0 and np.amax(vrt) <= 1, (
                "Points must be in the unit square"
            )
>>>>>>> 1871a0e2

        # Use Scipy to generate the Voronoi grid
        vor = scipy.spatial.Voronoi(vrt[:2, :].T)

        # extend the edges that are at infinity, strategy taken from the plot of scipy
        map_vrt = {}
        center = vor.points.mean(axis=0)
        for idx, (pt_idx, simplex_idx) in enumerate(
            zip(vor.ridge_points, vor.ridge_vertices)
        ):
            simplex = np.asarray(simplex_idx)
            if not np.all(simplex >= 0):
                # finite end Voronoi vertex
                i = simplex[simplex >= 0][0]

                # find the tangent and normal to the line
                t = vor.points[pt_idx[1]] - vor.points[pt_idx[0]]
                t /= np.linalg.norm(t)
                n = np.array([-t[1], t[0]])

                # find the point that is furthest from the center
                midpoint = vor.points[pt_idx].mean(axis=0)
                direction = np.sign(np.dot(midpoint - center, n)) * n
                if vor.furthest_site:
                    direction *= -1
                far_pt = vor.vertices[i] + direction * kwargs.get("factor", 1)

                # add the far point to the list of vertices
                vor.vertices = np.vstack((vor.vertices, far_pt))

                # add the far point to the list of ridge vertices
                mask = np.where(simplex < 0)[0][0]
                vor.ridge_vertices[idx][mask] = vor.vertices.shape[0] - 1

                # add the far point to the list of connected points
                map_vrt[i] = vor.vertices.shape[0] - 1

        # remove the infinite vertices and construct the regions that are open
        for idx, reg_idx in enumerate(vor.regions):
            reg = np.array(reg_idx)
            mask = reg < 0
            # consider only the regions that are open
            if np.any(mask):
                reg = np.delete(reg, mask)
                # add a new ridge for the open region composed of the new vertices
                ridge = [map_vrt[v] for v in reg if v in map_vrt]
                vor.ridge_vertices.append(ridge)

                # add the new ridges, sorted counter-clockwise to the current region
                pts = np.append(reg, ridge)
                mask = pg.sort_points.argsort_ccw_convex(vor.vertices[pts])
                vor.regions[idx] = pts[mask].tolist()

        # Get the node coordinates
        nodes = vor.vertices.T
        nodes = np.vstack((nodes, np.zeros(nodes.shape[1])))

        # construct the grid topology
        face_nodes, cell_faces = self.grid_topology(vor, nodes)

        # Generate a PyGeoN grid
        name = kwargs.get("name", "VoronoiGrid")
        sd = pg.Grid(2, nodes, face_nodes, cell_faces, name)

        # Add the bounding box with the levelset remesh function
        sd = pg.levelset_remesh(sd, lambda pt: pt[0])
        sd = pg.levelset_remesh(sd, lambda pt: pt[1])
        sd = pg.levelset_remesh(sd, lambda pt: pt[0] - 1)
        sd = pg.levelset_remesh(sd, lambda pt: pt[1] - 1)
        sd.compute_geometry()

        # Partition the grid removing the elements outside the bounding box
        ind = np.logical_and.reduce(
            (
                sd.cell_centers[0] > 0,
                sd.cell_centers[0] < 1,
                sd.cell_centers[1] > 0,
                sd.cell_centers[1] < 1,
            )
        )
        [_, sd_part], _, _ = pp.partition.partition_grid(sd, ind.astype(int))

        # Initialize the PyGeoN grid with the cut Voronoi grid
        super().__init__(2, sd_part.nodes, sd_part.face_nodes, sd_part.cell_faces, name)

    def generate_internal_pts(self, num_pts: int, **kwargs) -> np.ndarray:
        """
        Generate internal points within the Voronoi grid.

        Args:
            num_pts (int): The number of points to generate.
            **kwargs: Additional keyword arguments.
                seed (int, optional): The seed for the random number generator.

        Returns:
            np.ndarray: An array of generated internal points.
        """
        seed = kwargs.get("seed", None)
        if seed is not None:
            np.random.seed(seed)

        return np.random.rand(2, num_pts)

    def grid_topology(
        self, vor: scipy.spatial.Voronoi, nodes: np.ndarray
    ) -> Tuple[sps.csc_array, sps.csc_array]:
        """
        Computes the grid topology for a given Voronoi diagram.

        Args:
            vor (scipy.spatial.Voronoi): The Voronoi diagram.
            nodes (np.ndarray): The array of node coordinates.

        Returns:
            Tuple[sps.csc_array, sps.csc_array]: A tuple containing the face-node
            connectivity matrix and the cell-face connectivity matrix.
        """
        # Derive face-node connectivity
        internal_faces = [np.sort(f) for f in vor.ridge_vertices]
        indices = np.hstack(internal_faces)
        indptr = 2 * np.arange(len(internal_faces) + 1)
        data = np.ones(2 * len(internal_faces), dtype=int)
        face_nodes = sps.csc_array((data, indices, indptr), dtype=int)

        # Compute cell-face connectivity

        # Extract the start and end nodes of the region faces
        regions = [r for r in vor.regions if len(r) > 0]

        for indx, r in enumerate(regions):
            check = pp.geometry_property_checks.is_ccw_polygon(nodes[:2, r])
            regions[indx] = r[:: 2 * check - 1]

        start_node = np.hstack(regions)
        end_node = np.hstack([np.roll(r, -1) for r in regions])

        # Construct a matrix with ones on the nodes for each region face
        face_finder_indices = np.vstack((start_node, end_node)).ravel("F")
        face_finder_indptr = 2 * np.arange(start_node.size + 1)
        face_finder = sps.csc_array(
            (np.ones_like(face_finder_indices), face_finder_indices, face_finder_indptr)
        )

        # Multiply with face_nodes to match region faces with their global number
        FaFi = face_finder.T @ face_nodes

        # Extract the indices, indptr and orientation
        cf_data = np.sign(end_node - start_node).astype(int)
        cf_indices = FaFi.indices[FaFi.data == 2]
        cf_indptr = np.hstack((0, np.cumsum([len(r) for r in regions])))

        assert cf_data.size == cf_indices.size, (
            "Try increasing the number of interior points"
        )

        cell_faces = sps.csc_array((cf_data, cf_indices, cf_indptr), dtype=int)

        return face_nodes, cell_faces<|MERGE_RESOLUTION|>--- conflicted
+++ resolved
@@ -35,15 +35,9 @@
         if vrt is None:
             vrt = self.generate_internal_pts(num_pts, **kwargs)
         else:
-<<<<<<< HEAD
-            assert (
-                np.amin(vrt) >= -tol and np.amax(vrt) <= 1 + tol
-            ), "Points must be in the unit square"
-=======
-            assert np.amin(vrt) >= 0 and np.amax(vrt) <= 1, (
+            assert np.amin(vrt) >= -tol and np.amax(vrt) <= 1 + tol, (
                 "Points must be in the unit square"
             )
->>>>>>> 1871a0e2
 
         # Use Scipy to generate the Voronoi grid
         vor = scipy.spatial.Voronoi(vrt[:2, :].T)
