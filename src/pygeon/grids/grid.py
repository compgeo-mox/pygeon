<<<<<<< HEAD
""" Grid class for the pygeon package. """

=======
>>>>>>> bac896f6
from typing import Optional

import numpy as np
import porepy as pp
import scipy.sparse as sps

"""
Acknowledgments:
    The functionalities related to the ridge computations are modified from
    github.com/anabudisa/md_aux_precond developed by Ana Budiša and Wietse M. Boon.
"""


class Grid(pp.Grid):
    """
    Grid class represents a geometric grid object, in addition to the pp.Grid class it
    implements the following attributes and methods.

    Attributes:
        num_peaks (int): Number of peaks in the grid.
        num_ridges (int): Number of ridges in the grid.
        face_ridges (scipy.sparse.csc_matrix): Connectivity between each face and ridge.
        ridge_peaks (scipy.sparse.csc_matrix): Connectivity between each ridge and peak.
        tags (dict): Tags for entities in the grid.

    Methods:
        compute_geometry():
            Defines grid entities of codim 2 and 3.

        compute_ridges():
            Computes the ridges of the grid.

        _compute_ridges_01d():
            Assigns the number of ridges, number of peaks, and connectivity matrices to a grid
            of dimension 0 or 1.

        _compute_ridges_2d():
            Assigns the number of ridges, number of peaks, and connectivity matrices to a grid
            of dimension 2.

        _compute_ridges_3d():
            Assigns the number of ridges, number of peaks, and connectivity matrices to a grid
            of dimension 3.

        tag_ridges():
            Tags the peaks and ridges of the grid located on fracture tips.

        compute_subvolumes(return_subsimplices=False):
            Computes the subvolumes of the grid.

    """

    def __init__(self, *args, **kwargs) -> None:
        """
        Initialize a Grid object.

        Args:
            *args: Variable length argument list.
            **kwargs: Arbitrary keyword arguments.

        Returns:
            None
        """
        super(Grid, self).__init__(*args, **kwargs)

    def compute_geometry(self) -> None:
        """
        Defines grid entities of codim 2 and 3.

        The entities are referred to by their codimension:
        0: "cells"
        1: "faces"
        2: "ridges"
        3: "peaks"

        This method computes the geometry of the grid by calling the
        superclass's compute_geometry method and then computing the ridges.

        Args:
            None

        Returns:
            None
        """
        super(Grid, self).compute_geometry()
        self.compute_ridges()

    def compute_ridges(self) -> None:
        """
        Computes the ridges of the grid and assigns the following attributes:

        - num_ridges: number of ridges
        - num_peaks: number of peaks
        - face_ridges: connectivity between each face and ridge
        - ridge_peaks: connectivity between each ridge and peak
        - tags['tip_ridges']: tags for entities at fracture tips
        - tags['tip_peaks']: tags for entities at fracture tips
<<<<<<< HEAD

        Args:
            None

=======

        Args:
            None

>>>>>>> bac896f6
        Returns:
            None
        """
        if self.dim == 3:
            self._compute_ridges_3d()
        elif self.dim == 2:
            self._compute_ridges_2d()
        else:  # The grid is of dimension 0 or 1.
            self._compute_ridges_01d()

        self.tag_ridges()

    def _compute_ridges_01d(self) -> None:
        """
        Assign the number of ridges, number of peaks, and connectivity matrices to a
        grid of dimension 0 or 1.

        This method calculates the number of ridges and peaks in a grid of dimension
        0 or 1.
        It also initializes the ridge_peaks and face_ridges matrices with the appropriate
        dimensions.

        Args:
            None

        Returns:
            None
        """
        self.num_peaks = 0
        self.num_ridges = 0
        self.ridge_peaks = sps.csc_matrix((self.num_peaks, self.num_ridges), dtype=int)
        self.face_ridges = sps.csc_matrix((self.num_ridges, self.num_faces), dtype=int)

    def _compute_ridges_2d(self) -> None:
        """
        Assign the number of ridges, number of peaks, and connectivity matrices to a
        grid of dimension 2.

        This method computes the number of ridges, number of peaks, and connectivity matrices
        for a 2-dimensional grid. It also computes the face-ridge orientation based on the
        rotated normal and the difference vector between the ridges.

        Args:
            None

        Returns:
            None
        """
        self.num_peaks = 0
        self.num_ridges = self.num_nodes
        self.ridge_peaks = sps.csc_matrix((self.num_peaks, self.num_ridges), dtype=int)

        # We compute the face tangential by mapping the face normal to a reference grid
        # in the xy-plane, rotating locally, and mapping back.
        R = pp.map_geometry.project_plane_matrix(self.nodes)
        loc_rot = np.array([[0.0, -1.0, 0.0], [1.0, 0.0, 0.0], [0.0, 0.0, 1.0]])
        rot = R.T @ loc_rot @ R
        rotated_normal = rot.dot(self.face_normals)

        # The face-ridge orientation is determined by whether the rotated normal
        # coincides with the difference vector between the ridges.
        face_ridges = self.face_nodes.copy().astype(int)
        face_ridges.data[::2] *= -1
        face_tangents = self.nodes @ face_ridges

        orients = np.sign(np.sum(rotated_normal * face_tangents, axis=0))

        self.face_ridges = face_ridges * sps.diags(orients)

    def _compute_ridges_3d(self) -> None:
        """
        Assign the number of ridges, number of peaks, and connectivity matrices to a
        grid of dimension 3.

        This method computes the number of ridges, number of peaks, and connectivity matrices
        for a 3-dimensional grid. It calculates the ridges between each pair of nodes in
        each face, determines the orientation of each ridge with respect to the face, and
        generates the ridge-peak and face-ridge connectivity matrices.

        Args:
            None

        Returns:
            None
        """
        self.num_peaks = self.num_nodes

        # Pre-allocation
        ridges: np.ndarray = np.ndarray((2, self.face_nodes.nnz), dtype=int)

        fr_indptr = np.zeros(self.num_faces + 1, dtype=int)
        for face in np.arange(self.num_faces):
            # find indices for nodes of this face
            loc = self.face_nodes.indices[
                self.face_nodes.indptr[face] : self.face_nodes.indptr[face + 1]
            ]
            fr_indptr[face + 1] = fr_indptr[face] + loc.size

            # Define ridges between each pair of nodes
            # assuming ordering in face_nodes is done
            # according to right-hand rule
            ridges[:, fr_indptr[face] : fr_indptr[face + 1]] = np.row_stack(
                (loc, np.roll(loc, -1))
            )

        # Save orientation of each ridge w.r.t. the face
        orientations = np.sign(ridges[1, :] - ridges[0, :])

        # Ridges are oriented from low to high node indices
        ridges.sort(axis=0)
        ridges, _, indices = pp.utils.setmembership.unique_columns_tol(ridges)
        self.num_ridges = np.size(ridges, 1)

        # Generate ridge-peak connectivity such that
        # ridge_peaks(i, j) = +/- 1:
        # ridge j points to/away from peak i
        indptr = np.arange(0, ridges.size + 1, 2)
        ind = np.ravel(ridges, order="F")
        data = -((-1) ** np.arange(ridges.size))
        self.ridge_peaks = sps.csc_matrix((data, ind, indptr), dtype=int)

        # Generate face_ridges such that
        # face_ridges(i, j) = +/- 1:
        # face j has ridge i with same/opposite orientation
        # with the orientation defined according to the right-hand rule
        self.face_ridges = sps.csc_matrix((orientations, indices, fr_indptr), dtype=int)

    def tag_ridges(self) -> None:
        """
        Tag the peaks and ridges of the grid located on fracture tips.

        This method tags the peaks and ridges of the grid that are located on fracture tips.
        It sets the "tip_peaks" and "tip_ridges" tags in the grid object.
        For 2D grids, the "tip_ridges" tag is determined based on the "tip_faces" tag and
        the face ridges.
        For 3D grids, the "tip_ridges" tag is initialized as an array of zeros.
        The "domain_boundary_ridges" tag is also set based on the face ridges and the
        "domain_boundary_faces" tag.

        Args:
            None

        Returns:
            None
        """
        self.tags["tip_peaks"] = np.zeros(self.num_peaks, dtype=bool)
        fr_bool = self.face_ridges.astype("bool")

        if self.dim == 2:
            self.tags["tip_ridges"] = fr_bool * self.tags["tip_faces"]
        else:
            self.tags["tip_ridges"] = np.zeros(self.num_ridges, dtype=bool)

        bd_ridges = fr_bool * self.tags["domain_boundary_faces"]
        self.tags["domain_boundary_ridges"] = bd_ridges.astype(bool)

    def compute_subvolumes(
        self, return_subsimplices: Optional[bool] = False
    ) -> sps.csc_matrix:
        """
        Compute the subvolumes of the grid.

        Args:
            return_subsimplices (bool, optional): Whether to return the sub-simplices.
                                                    Defaults to False.

        Returns:
            sps.csc_matrix: The computed subvolumes with each entry [node, cell] describing
                    the signed measure of the associated sub-volume
        """
        sub_simplices = self.cell_faces.copy().astype(float)

        faces, cells, orient = sps.find(self.cell_faces)

        normals = self.face_normals[:, faces] * orient
        rays = self.face_centers[:, faces] - self.cell_centers[:, cells]

        sub_simplices[faces, cells] = np.sum(normals * rays, 0) / self.dim

        nodes_per_face = np.array(np.sum(self.face_nodes, 0)).flatten()
        div_by_nodes_per_face = sps.diags(1.0 / nodes_per_face)

        if return_subsimplices:
            return (
                self.face_nodes @ div_by_nodes_per_face @ sub_simplices,
                sub_simplices,
            )
        else:
            return self.face_nodes @ div_by_nodes_per_face @ sub_simplices<|MERGE_RESOLUTION|>--- conflicted
+++ resolved
@@ -1,8 +1,5 @@
-<<<<<<< HEAD
 """ Grid class for the pygeon package. """
 
-=======
->>>>>>> bac896f6
 from typing import Optional
 
 import numpy as np
@@ -100,17 +97,10 @@
         - ridge_peaks: connectivity between each ridge and peak
         - tags['tip_ridges']: tags for entities at fracture tips
         - tags['tip_peaks']: tags for entities at fracture tips
-<<<<<<< HEAD
-
-        Args:
-            None
-
-=======
-
-        Args:
-            None
-
->>>>>>> bac896f6
+
+        Args:
+            None
+
         Returns:
             None
         """
