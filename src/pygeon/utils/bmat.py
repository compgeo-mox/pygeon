--- conflicted
+++ resolved
@@ -21,17 +21,10 @@
     # Otherwise, we retrieve the row and column lengths for the shapes
     row_lengths, col_lengths = find_row_col_lengths(mat)
 
-<<<<<<< HEAD
-    # We then replace each None with a coo_matrix
-    for (i, j), block in np.ndenumerate(mat):
-        if block is None:
-            mat[i, j] = sps.coo_matrix((row_lengths[i], col_lengths[j]))
-=======
     # We then replace each None with a csc_matrix
     for (i, j), block in np.ndenumerate(M):
         if block is None:
             M[i, j] = sps.csc_matrix((row_lengths[i], col_lengths[j]))
->>>>>>> dd967287
 
 
 def find_row_col_lengths(mat: np.ndarray) -> tuple[np.ndarray, np.ndarray]:
