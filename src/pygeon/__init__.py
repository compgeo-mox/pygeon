# isort:skip_file

from pygeon.utils.common_constants import *

from pygeon.grids.grid import Grid
from pygeon.grids.md_grid import MixedDimensionalGrid
from pygeon.grids.mortar_grid import MortarGrid
from pygeon.filters.convert_from_pp import convert_from_pp, as_mdg
from pygeon.grids.octagon import OctagonGrid
from pygeon.grids.voronoi import VoronoiGrid
from pygeon.grids.einstein import EinSteinGrid
from pygeon.grids.levelset_remesh import levelset_remesh
<<<<<<< HEAD
from pygeon.grids.create_grid import grid_from_domain, grid_from_boundary_pts, unit_grid
from pygeon.grids.regularizers import (
    lloyd_regularization,
    graph_laplace_regularization,
    graph_laplace_dual_regularization,
    elasticity_regularization,
)
=======
from pygeon.grids.create_grid import (
    grid_from_domain,
    grid_from_boundary_pts,
    unit_grid,
    reference_element,
)
from pygeon.grids.refinement import barycentric_split

from pygeon.params.data import get_cell_data
>>>>>>> 1871a0e2

from pygeon.discretizations.discretization import Discretization
from pygeon.discretizations.vec_discretization import VecDiscretization

from pygeon.discretizations.fem.hcurl import Nedelec0, Nedelec1
from pygeon.discretizations.fem.hdiv import RT0, BDM1, RT1
from pygeon.discretizations.fem.h1 import Lagrange1, Lagrange2
from pygeon.discretizations.fem.l2 import (
    PwPolynomials,
    PwConstants,
    PwLinears,
    PwQuadratics,
)
from pygeon.discretizations.fem.vec_hdiv import VecBDM1, VecRT0, VecRT1
from pygeon.discretizations.fem.vec_h1 import VecLagrange1, VecLagrange2
from pygeon.discretizations.fem.vec_l2 import (
    VecPwPolynomials,
    VecPwConstants,
    VecPwLinears,
    VecPwQuadratics,
)
from pygeon.discretizations.fem.mat_l2 import (
    MatPwConstants,
    MatPwLinears,
    MatPwQuadratics,
)

from pygeon.discretizations.vem.hdiv import VRT0, VBDM1
from pygeon.discretizations.vem.h1 import VLagrange1
from pygeon.discretizations.vem.vec_hdiv import VecVRT0
from pygeon.discretizations.vem.vec_h1 import VecVLagrange1

from pygeon.discretizations.poly_projection import (
    get_PwPolynomials,
    proj_to_PwPolynomials,
)

from pygeon.numerics.differentials import grad, curl, div
from pygeon.numerics.innerproducts import (
    cell_mass,
    face_mass,
    ridge_mass,
    peak_mass,
    lumped_cell_mass,
    lumped_face_mass,
    lumped_ridge_mass,
    lumped_peak_mass,
)
from pygeon.numerics.stiffness import cell_stiff, face_stiff, ridge_stiff, peak_stiff
from pygeon.numerics.restrictions import remove_tip_dofs
from pygeon.numerics.linear_system import LinearSystem
from pygeon.numerics.projections import eval_at_cell_centers
from pygeon.numerics.spanningtree import (
    SpanningTree,
    SpanningWeightedTrees,
    SpanningTreeElasticity,
    SpanningTreeCosserat,
)
from pygeon.numerics.poincare import Poincare
from pygeon.numerics.block_diag_solver import (
    assemble_inverse,
    block_diag_solver,
    block_diag_solver_dense,
)

import pygeon.utils.bmat as bmat
import pygeon.utils.sort_points as sort_points

# Expose the `numerics` subpackage on the top-level `pygeon` package so
# attribute-style access (e.g. `pygeon.numerics`) is available and type
# checkers like mypy can resolve references to `pygeon.numerics`.
from . import numerics<|MERGE_RESOLUTION|>--- conflicted
+++ resolved
@@ -10,15 +10,6 @@
 from pygeon.grids.voronoi import VoronoiGrid
 from pygeon.grids.einstein import EinSteinGrid
 from pygeon.grids.levelset_remesh import levelset_remesh
-<<<<<<< HEAD
-from pygeon.grids.create_grid import grid_from_domain, grid_from_boundary_pts, unit_grid
-from pygeon.grids.regularizers import (
-    lloyd_regularization,
-    graph_laplace_regularization,
-    graph_laplace_dual_regularization,
-    elasticity_regularization,
-)
-=======
 from pygeon.grids.create_grid import (
     grid_from_domain,
     grid_from_boundary_pts,
@@ -26,9 +17,14 @@
     reference_element,
 )
 from pygeon.grids.refinement import barycentric_split
+from pygeon.grids.regularizers import (
+    lloyd_regularization,
+    graph_laplace_regularization,
+    graph_laplace_dual_regularization,
+    elasticity_regularization,
+)
 
 from pygeon.params.data import get_cell_data
->>>>>>> 1871a0e2
 
 from pygeon.discretizations.discretization import Discretization
 from pygeon.discretizations.vec_discretization import VecDiscretization
