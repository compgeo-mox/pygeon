--- conflicted
+++ resolved
@@ -22,22 +22,15 @@
     face_mass,
     ridge_mass,
     peak_mass,
-<<<<<<< HEAD
-    default_discr,
-=======
     lumped_cell_mass,
     lumped_face_mass,
     lumped_ridge_mass,
     lumped_peak_mass,
->>>>>>> d76ac64b
 )
 from pygeon.numerics.stiffness import cell_stiff, face_stiff, ridge_stiff, peak_stiff
 from pygeon.numerics.restrictions import remove_tip_dofs
 from pygeon.numerics.linear_system import LinearSystem
 from pygeon.numerics.projections import eval_at_cell_centers, proj_faces_to_cells
-<<<<<<< HEAD
+from pygeon.numerics.sweeper import Sweeper
 
-import pygeon.utils.bmat as bmat
-=======
-from pygeon.numerics.sweeper import Sweeper
->>>>>>> d76ac64b
+import pygeon.utils.bmat as bmat