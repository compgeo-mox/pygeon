import numpy as np
import porepy as pp
import scipy.sparse as sps

import pygeon as pg


class MVEM(pg.Discretization, pp.MVEM):
    """
    Each degree of freedom is the integral over a mesh face.
    """

    def __init__(self, keyword: str) -> None:
        pg.Discretization.__init__(self, keyword)
        pp.MVEM.__init__(self, keyword)

    def ndof(self, sd: pg.Grid) -> int:
        """
        Returns the number of faces.

        Args
            sd: grid, or a subclass.

        Returns
            dof: the number of degrees of freedom.
        """

        return sd.num_faces

    def assemble_mass_matrix(self, sd: pg.Grid, data: dict = None):
        """
        Assembles the mass matrix

        Args
            sd: grid, or a subclass.
            data: optional dictionary with physical parameters for scaling.

        Returns
            mass_matrix: the mass matrix.
        """

        data = pg.RT0.create_dummy_data(self, sd, data)
        pp.MVEM.discretize(self, sd, data)
        return data[pp.DISCRETIZATION_MATRICES][self.keyword][self.mass_matrix_key]

    def assemble_lumped_matrix(self, sd: pg.Grid, data: dict = None):
        """
        Assembles the lumped mass matrix L such that
        B^T L^{-1} B is a TPFA method.

        Args
            sd: grid, or a subclass.
            data: optional dictionary with physical parameters for scaling.

        Returns
            lumped_matrix: the lumped mass matrix.
        """

        return pg.RT0.assemble_lumped_matrix(self, sd, data)

    def assemble_diff_matrix(self, sd: pg.Grid):
        """
        Assembles the matrix corresponding to the differential

        Args
            sd: grid, or a subclass.

        Returns
            csr_matrix: the differential matrix.
        """
        return sd.cell_faces.T

    def interpolate(self, sd: pg.Grid, func):
        """
        Interpolates a function onto the finite element space

        Args
            sd: grid, or a subclass.
            func: a function that returns the function values at coordinates

        Returns
            array: the values of the degrees of freedom
        """
        vals = [
            np.inner(func(x).flatten(), normal)
            for (x, normal) in zip(sd.face_centers.T, sd.face_normals.T)
        ]
        return np.array(vals)

    def eval_at_cell_centers(self, sd: pg.Grid, data=None):
        """
        Assembles the matrix

        Args
            sd: grid, or a subclass.

        Returns
            matrix: the evaluation matrix.
        """

        data = pg.RT0.create_dummy_data(self, sd, data)
        pp.MVEM.discretize(self, sd, data)
        return data[pp.DISCRETIZATION_MATRICES][self.keyword][self.vector_proj_key]

    def assemble_nat_bc(self, sd: pg.Grid, func, b_faces):
        """
        Assembles the natural boundary condition term
        (n dot q, func)_\Gamma
        """
        return pg.RT0.assemble_nat_bc(self, sd, func, b_faces)

    def get_range_discr_class(self, dim: int):
        return pg.PwConstants


class VBDM1(pg.Discretization):
    def ndof(self, sd: pp.Grid) -> int:
        """
        Return the number of degrees of freedom associated to the method.
        In this case the number of faces times the dimension.

        Parameter
        ---------
        sd: grid, or a subclass.

        Return
        ------
        dof: the number of degrees of freedom.

        """
        if isinstance(sd, pg.Grid):
            return sd.face_nodes.nnz
        else:
            raise ValueError

    def assemble_mass_matrix(self, sd: pg.Grid, data: dict = None):
        raise NotImplementedError

    def proj_to_VRT0(self, sd: pg.Grid):
        dof = self.get_dof_enumeration(sd).tocoo()
        return sps.csc_matrix((np.ones(self.ndof(sd)), (dof.col, dof.data))) / 2

    #
    #    def proj_from_RT0(self, sd: pg.Grid):
    #        return sps.vstack([sps.eye(sd.num_faces)] * sd.dim)
    #
    def assemble_diff_matrix(self, sd: pg.Grid):
        """
        Assembles the matrix corresponding to the differential

        Args
            sd: grid, or a subclass.

        Returns
            csr_matrix: the differential matrix.
        """
        VRT0_diff = pg.MVEM.assemble_diff_matrix(self, sd)
        proj_to_vrt0 = self.proj_to_VRT0(sd)

        return VRT0_diff * proj_to_vrt0

    def eval_at_cell_centers(self, sd):
        raise NotImplementedError

    def interpolate(self, sd: pg.Grid, func):
        raise NotImplementedError

    #        vals = np.zeros(self.ndof(sd))
    #
    #        for face in np.arange(sd.num_faces):
    #            func_loc = np.array(
    #                [func(sd.nodes[:, node]) for node in sd.face_nodes[:, face].indices]
    #            ).T
    #            vals_loc = sd.face_normals[:, face] @ func_loc
    #            vals[face + np.arange(sd.dim) * sd.num_faces] = vals_loc
    #
    #        return vals

    def assemble_nat_bc(self, sd: pg.Grid, func, b_faces):
<<<<<<< HEAD
        """
        Assembles the natural boundary condition term
        (n dot q, func)_\Gamma
        """
        if b_faces.dtype == "bool":
            b_faces = np.where(b_faces)[0]

        vals = np.zeros(self.ndof(sd))
        local_mass = pg.Lagrange1.local_mass(None, 1, sd.dim - 1)
        dof = self.get_dof_enumeration(sd)

        for face in b_faces:
            sign = np.sum(sd.cell_faces.tocsr()[face, :])
            nodes_loc = sd.face_nodes[:, face].indices
            loc_vals = np.array(
                [func(sd.nodes[:, node]) for node in nodes_loc]
            )
            dof_loc = dof[nodes_loc, face].data

            vals[dof_loc] = sign * local_mass @ loc_vals

        return vals
=======
        raise NotImplementedError

    #        """
    #        Assembles the natural boundary condition term
    #        (n dot q, func)_\Gamma
    #        """
    #        if b_faces.dtype == "bool":
    #            b_faces = np.where(b_faces)[0]
    #
    #        vals = np.zeros(self.ndof(sd))
    #        local_mass = pg.Lagrange1.local_mass(None, 1, sd.dim - 1)
    #
    #        for face in b_faces:
    #            sign = np.sum(sd.cell_faces.tocsr()[face, :])
    #            loc_vals = np.array(
    #                [func(sd.nodes[:, node]) for node in sd.face_nodes[:, face].indices]
    #            )
    #
    #            vals[face + np.arange(sd.dim) * sd.num_faces] = sign * local_mass @ loc_vals
    #
    #        return vals
>>>>>>> 0082e8bf

    def get_range_discr_class(self, dim: int):
        return pg.PwConstants

    def get_dof_enumeration(self, sd):
        dof = sd.face_nodes.copy()
        dof.data = np.arange(sd.face_nodes.nnz)
        return dof

    def assemble_lumped_matrix(self, sd: pg.Grid, data: dict = None):

        # Allocate the data to store matrix entries
        cell_node_pairs = np.abs(sd.face_nodes) * np.abs(sd.cell_faces)
        size = int(np.sum(np.square(cell_node_pairs.data)))
        rows_I = np.empty(size, dtype=int)
        cols_J = np.empty(size, dtype=int)
        data_IJ = np.empty(size)
        idx = 0

        dof = self.get_dof_enumeration(sd)
        subvolumes = sd.compute_subvolumes()
        face_nodes = sd.face_nodes.tocsr()
        tangents = sd.nodes * sd.face_ridges

        for c in np.arange(sd.num_cells):
            loc = slice(subvolumes.indptr[c], subvolumes.indptr[c + 1])
            nodes_loc = subvolumes.indices[loc]
            subvolumes_loc = subvolumes.data[loc]

            faces_of_cell = sd.cell_faces[:, c]

            for node, subvolume in zip(nodes_loc, subvolumes_loc):
                faces_of_node = face_nodes[node, :].T
                faces_loc = faces_of_node.multiply(faces_of_cell).indices

                tangents_loc = tangents[:, faces_loc[::-1]]
                normals_loc = sd.face_normals[:, faces_loc]

<<<<<<< HEAD
                Bdm_basis = tangents_loc / np.sum(tangents_loc * normals_loc, axis=0)
=======
                Bdm_basis = tangents_loc[:, ::-1] / np.sum(
                    tangents_loc[:, ::-1] * normals_loc, axis=0
                )
>>>>>>> 0082e8bf
                A = subvolume * Bdm_basis.T @ Bdm_basis

                # Save values for the local matrix in the global structure
                loc_ind = dof[node, faces_loc].data
                cols = np.tile(loc_ind, (loc_ind.size, 1))
                loc_idx = slice(idx, idx + cols.size)

                rows_I[loc_idx] = cols.T.ravel()
                cols_J[loc_idx] = cols.ravel()
                data_IJ[loc_idx] = A.ravel()
                idx += cols.size

        # Construct the global matrices
        return sps.csc_matrix((data_IJ, (rows_I, cols_J)))<|MERGE_RESOLUTION|>--- conflicted
+++ resolved
@@ -177,7 +177,6 @@
     #        return vals
 
     def assemble_nat_bc(self, sd: pg.Grid, func, b_faces):
-<<<<<<< HEAD
         """
         Assembles the natural boundary condition term
         (n dot q, func)_\Gamma
@@ -200,29 +199,6 @@
             vals[dof_loc] = sign * local_mass @ loc_vals
 
         return vals
-=======
-        raise NotImplementedError
-
-    #        """
-    #        Assembles the natural boundary condition term
-    #        (n dot q, func)_\Gamma
-    #        """
-    #        if b_faces.dtype == "bool":
-    #            b_faces = np.where(b_faces)[0]
-    #
-    #        vals = np.zeros(self.ndof(sd))
-    #        local_mass = pg.Lagrange1.local_mass(None, 1, sd.dim - 1)
-    #
-    #        for face in b_faces:
-    #            sign = np.sum(sd.cell_faces.tocsr()[face, :])
-    #            loc_vals = np.array(
-    #                [func(sd.nodes[:, node]) for node in sd.face_nodes[:, face].indices]
-    #            )
-    #
-    #            vals[face + np.arange(sd.dim) * sd.num_faces] = sign * local_mass @ loc_vals
-    #
-    #        return vals
->>>>>>> 0082e8bf
 
     def get_range_discr_class(self, dim: int):
         return pg.PwConstants
@@ -258,16 +234,12 @@
                 faces_of_node = face_nodes[node, :].T
                 faces_loc = faces_of_node.multiply(faces_of_cell).indices
 
-                tangents_loc = tangents[:, faces_loc[::-1]]
+                tangents_loc = tangents[:, faces_loc]
                 normals_loc = sd.face_normals[:, faces_loc]
 
-<<<<<<< HEAD
-                Bdm_basis = tangents_loc / np.sum(tangents_loc * normals_loc, axis=0)
-=======
                 Bdm_basis = tangents_loc[:, ::-1] / np.sum(
                     tangents_loc[:, ::-1] * normals_loc, axis=0
                 )
->>>>>>> 0082e8bf
                 A = subvolume * Bdm_basis.T @ Bdm_basis
 
                 # Save values for the local matrix in the global structure
