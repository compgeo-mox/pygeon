""" Module for the discretizations of the H(div) space. """

from typing import Callable, Optional

import numpy as np
import porepy as pp
import scipy.sparse as sps

import pygeon as pg


class VRT0(pg.RT0):
    """
    VRT0 class for virtual lowest order Raviart-Thomas discretization.

    Each degree of freedom is the integral over a mesh face.

    Args:
        keyword (str): The keyword for the discretization.

    Attributes:
        keyword (str): The keyword for the discretization.

    Methods:
        ndof(sd: pg.Grid) -> int:
            Returns the number of faces.

        assemble_mass_matrix(sd: pg.Grid, data: Optional[dict] = None) -> sps.csc_matrix:
            Assembles the mass matrix.

        assemble_lumped_matrix(sd: pg.Grid, data: Optional[dict] = None) -> sps.csc_matrix:
            Assembles the lumped mass matrix.

        assemble_diff_matrix(sd: pg.Grid) -> sps.csc_matrix:
            Assembles the matrix corresponding to the differential operator.

        interpolate(sd: pg.Grid, func: Callable[[np.ndarray], np.ndarray]) -> np.ndarray:
            Interpolates a function onto the finite element space.

        eval_at_cell_centers(sd: pg.Grid, data: Optional[dict] = None) -> sps.csc_matrix:
            Assembles the matrix.

        assemble_nat_bc(sd: pg.Grid, func: Callable[[np.ndarray], np.ndarray],
            b_faces: np.ndarray) -> np.ndarray:
        Assembles the natural boundary condition term.

        get_range_discr_class(dim: int) -> pg.Discretization:
            Returns the range discretization class for the given dimension.
    """

    def __init__(self, keyword: str) -> None:
        """
        Initialize the MVEM class.

        Args:
            keyword (str): The keyword for the discretization.

        Returns:
            None
        """
        pg.RT0.__init__(self, keyword)
<<<<<<< HEAD
=======
        # Set the reference configuration from PorePy from which we take some functionalities
>>>>>>> 6a154558
        self.ref_discr = pp.MVEM


class VBDM1(pg.BDM1):
    """
    Virtual Element Method (VEM) based on the BDM1 (Brezzi-Douglas-Marini) discretization
    for the H(div) space.

    This class implements the VEM discretization for the H(div) space.
    It provides methods for assembling the mass matrix, projecting to VRT0 space,
    assembling the differential matrix, evaluating at cell centers, interpolating
    a function, assembling the natural boundary condition term, and more.

    Attributes:
        keyword (str): The keyword associated with the discretization.

    Methods:
        ndof(sd: pg.Grid) -> int:
            Returns the number of faces time the dimension.

        assemble_mass_matrix(sd: pg.Grid, data: Optional[dict] = None) -> sps.csc_matrix:
            Assembles the mass matrix.

        assemble_lumped_matrix(sd: pg.Grid, data: Optional[dict] = None) -> sps.csc_matrix:
            Assembles the lumped mass matrix.

        assemble_diff_matrix(sd: pg.Grid) -> sps.csc_matrix:
            Assembles the matrix corresponding to the differential operator.

        interpolate(sd: pg.Grid, func: Callable[[np.ndarray], np.ndarray]) -> np.ndarray:
            Interpolates a function onto the finite element space.

        eval_at_cell_centers(sd: pg.Grid, data: Optional[dict] = None) -> sps.csc_matrix:
            Assembles the matrix.

        assemble_nat_bc(sd: pg.Grid, func: Callable[[np.ndarray], np.ndarray],
            b_faces: np.ndarray) -> np.ndarray:
            Assembles the natural boundary condition term.

        get_range_discr_class(dim: int) -> pg.Discretization:
            Returns the range discretization class for the given dimension.
    """

    def assemble_mass_matrix(
        self, sd: pg.Grid, data: Optional[dict] = None
    ) -> sps.csc_matrix:
        """
        Computes the mass matrix for the Virtual Element Method (VEM).

        Args:
            sd (pg.Grid): The grid object representing the computational domain.
            data (Optional[dict]): Optional data dictionary.

        Returns:
            sps.csc_matrix: The assembled mass matrix.

        Notes:
            The mass matrix is computed using the VEM approach.
            The mass matrix is a sparse matrix in compressed sparse column (CSC) format.
        """
        # Allocate the data to store matrix entries
        cell_nodes = sd.cell_nodes()
        size = int(np.sum(np.square(2 * np.sum(cell_nodes, 0))))

        rows_I = np.empty(size, dtype=int)
        cols_J = np.empty(size, dtype=int)
        data_V = np.empty(size)
        idx = 0

        dof = self.get_dof_enumeration(sd)
        disc_VL1 = pg.VLagrange1("dummy")

        tangents = sd.nodes * sd.face_ridges
        cell_diams = sd.cell_diameters(cell_nodes)

        for cell, diam in enumerate(cell_diams):
            faces_loc = sd.cell_faces[:, cell].indices

            # Obtain local indices of dofs, ordered by associated node number
            local_dof = dof[:, faces_loc].tocsr().tocoo()
            dof_indx = local_dof.data
            dof_node = local_dof.row
            dof_face = faces_loc[local_dof.col]

            # Compute the values of the basis functions
            swapper = np.arange(dof_face.size)
            swapper[::2] += 1
            swapper[1::2] -= 1
            swapped_tangents = tangents[:, dof_face[swapper]]

            BDM_basis = swapped_tangents / np.sum(
                swapped_tangents * sd.face_normals[:, dof_face], axis=0
            )

            vals = BDM_basis.T @ BDM_basis
            VL_mass = disc_VL1.assemble_loc_mass_matrix(sd, cell, diam, dof_node[::2])
            VL_mass = np.kron(VL_mass, np.ones((2, 2)))

            A = np.multiply(vals, VL_mass)

            # Save values for the local matrix in the global structure
            cols = np.tile(dof_indx, (dof_indx.size, 1))
            loc_idx = slice(idx, idx + cols.size)

            rows_I[loc_idx] = cols.T.ravel()
            cols_J[loc_idx] = cols.ravel()
            data_V[loc_idx] = A.ravel()
            idx += cols.size

        # Construct the global matrices
        return sps.csc_matrix((data_V, (rows_I, cols_J)))

    def proj_to_VRT0(self, sd: pg.Grid) -> sps.csc_matrix:
        """
        Project the degrees of freedom to the space VRT0.

        Args:
            sd (pg.Grid): The grid on which to project the degrees of freedom.

        Returns:
            sps.csc_matrix: The projection matrix.
        """
        dof = self.get_dof_enumeration(sd).tocoo()
        return sps.csc_matrix((np.ones(self.ndof(sd)), (dof.col, dof.data))) / 2

    def proj_from_RT0(self, sd: pg.Grid) -> sps.csc_matrix:
        """
        Project the RT0 finite element space onto the H(div) finite element space.

        Args:
            sd (pg.Grid): The grid on which the projection is performed.

        Returns:
            sps.csc_matrix: The projection matrix.

        Raises:
            NotImplementedError: This method is not implemented and should be
                overridden in a subclass.
        """
        raise NotImplementedError

    def assemble_diff_matrix(self, sd: pg.Grid) -> sps.csc_matrix:
        """
        Assembles the matrix corresponding to the differential operator for the H(div) space.

        Args:
            sd (pg.Grid): The grid or a subclass.

        Returns:
            sps.csc_matrix: The differential matrix.
        """
        mvem = pg.VRT0(self.keyword)
        VRT0_diff = mvem.assemble_diff_matrix(sd)

        proj_to_vrt0 = self.proj_to_VRT0(sd)
        return VRT0_diff @ proj_to_vrt0

    def eval_at_cell_centers(self, sd: pg.Grid) -> sps.csc_matrix:
        """
        Evaluate the function at the cell centers of the given grid.

        Args:
            sd (pg.Grid): The grid on which to evaluate the function.

        Returns:
            sps.csc_matrix: The evaluated function values at the cell centers.

        Raises:
            NotImplementedError: This method is not implemented and should be
                overridden in a subclass.
        """
        raise NotImplementedError

    def interpolate(
        self, sd: pg.Grid, func: Callable[[np.ndarray], np.ndarray]
    ) -> np.ndarray:
        """
        Interpolates a function onto the given grid.

        Args:
            sd (pg.Grid): The grid onto which the function will be interpolated.
            func (Callable[[np.ndarray], np.ndarray]): The function to be interpolated.

        Returns:
            np.ndarray: The interpolated values on the grid.

        Raises:
            NotImplementedError: This method is not implemented and should be
                overridden in a subclass.
        """
        raise NotImplementedError

    def assemble_nat_bc(
        self, sd: pg.Grid, func: Callable[[np.ndarray], np.ndarray], b_faces: np.ndarray
    ) -> np.ndarray:
        """
        Assembles the natural boundary condition term
        (n dot q, func)_Gamma

        Args:
            sd (pg.Grid): The grid object representing the computational domain.
            func (Callable[[np.ndarray], np.ndarray]): The function used to evaluate
                the values on the boundary.
            b_faces (np.ndarray): The array of boundary faces.

        Returns:
            np.ndarray: The assembled natural boundary condition term.
        """
        if b_faces.dtype == "bool":
            b_faces = np.where(b_faces)[0]

        p1 = pg.Lagrange1(self.keyword)
        local_mass = p1.local_mass(np.ones(1), sd.dim - 1)

        dof = self.get_dof_enumeration(sd)
        vals = np.zeros(self.ndof(sd))
        for face in b_faces:
            sign = np.sum(sd.cell_faces.tocsr()[face, :])
            nodes_loc = sd.face_nodes[:, face].indices
            loc_vals = np.array([func(sd.nodes[:, node]) for node in nodes_loc])
            dof_loc = dof[nodes_loc, face].data

            vals[dof_loc] = sign * local_mass @ loc_vals

        return vals

    def get_dof_enumeration(self, sd: pg.Grid) -> np.ndarray:
        """
        Get the degree of freedom enumeration for a given grid.

        Args:
            sd (pg.Grid): The grid for which to compute the degree of freedom enumeration.

        Returns:
            np.ndarray: The degree of freedom enumeration array.
        """
        dof = sd.face_nodes.copy()
        dof.data = np.arange(sd.face_nodes.nnz)
        return dof

    def assemble_lumped_matrix(
        self, sd: pg.Grid, data: Optional[dict] = None
    ) -> sps.csc_matrix:
        """
        Assembles the lumped matrix for the given grid and data.

        Args:
            sd (pg.Grid): The grid for which the lumped matrix is assembled.
            data (Optional[dict]): Optional data required for the assembly.

        Returns:
            sps.csc_matrix: The assembled lumped matrix.

        Raises:
            NotImplementedError: This method is not implemented and should be
                overridden in a subclass.
        """
        raise NotImplementedError<|MERGE_RESOLUTION|>--- conflicted
+++ resolved
@@ -59,10 +59,7 @@
             None
         """
         pg.RT0.__init__(self, keyword)
-<<<<<<< HEAD
-=======
         # Set the reference configuration from PorePy from which we take some functionalities
->>>>>>> 6a154558
         self.ref_discr = pp.MVEM
 
 
