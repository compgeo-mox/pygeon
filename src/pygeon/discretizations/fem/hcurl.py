--- conflicted
+++ resolved
@@ -1,8 +1,5 @@
-<<<<<<< HEAD
 """ Module for the discretizations of the H(curl) space. """
 
-=======
->>>>>>> bac896f6
 from typing import Callable, Optional
 
 import numpy as np
@@ -421,7 +418,6 @@
     ) -> np.ndarray:
         """
         Interpolates the given function `func` over the specified grid `sd`.
-<<<<<<< HEAD
 
         Args:
             sd (pg.Grid): The grid over which to interpolate the function.
@@ -430,16 +426,6 @@
         Returns:
             np.ndarray: The interpolated values.
 
-=======
-
-        Args:
-            sd (pg.Grid): The grid over which to interpolate the function.
-            func (Callable): The function to be interpolated.
-
-        Returns:
-            np.ndarray: The interpolated values.
-
->>>>>>> bac896f6
         """
         tangents = sd.nodes * sd.ridge_peaks
 
