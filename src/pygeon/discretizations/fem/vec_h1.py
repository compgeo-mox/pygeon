"""Module for the discretizations of the vector H1 space."""

from typing import Optional, Type

import numpy as np
import porepy as pp
import scipy.linalg as spl
import scipy.sparse as sps

import pygeon as pg


class VecLagrange1(pg.VecDiscretization):
    """
    Vector Lagrange finite element discretization for H1 space.

    This class represents a finite element discretization for the H1 space using
    vector Lagrange elements. It provides methods for assembling various matrices
    and operators, such as the mass matrix, divergence matrix, symmetric gradient
    matrix, and more.

    Convention for the ordering is first all the x, then all the y, and (if dim = 3)
    all the z.

    The stress tensor and strain tensor are represented as vectors unrolled row-wise.
    In 2D, the stress tensor has a length of 4, and in 3D, it has a length of 9.

    We are considering the following structure of the stress tensor in 2d

    sigma = [[sigma_xx, sigma_xy],
             [sigma_yx, sigma_yy]]

    which is represented in the code unrolled row-wise as a vector of length 4

    sigma = [sigma_xx, sigma_xy,
             sigma_yx, sigma_yy]

    While in 3d the stress tensor can be written as

    sigma = [[sigma_xx, sigma_xy, sigma_xz],
             [sigma_yx, sigma_yy, sigma_yz],
             [sigma_zx, sigma_zy, sigma_zz]]

    where its vectorized structure of length 9 is given by

    sigma = [sigma_xx, sigma_xy, sigma_xz,
             sigma_yx, sigma_yy, sigma_yz,
             sigma_zx, sigma_zy, sigma_zz]


    The strain tensor follows the same approach.
    """

    poly_order = 1
    """Polynomial degree of the basis functions"""

    tensor_order = pg.VECTOR
<<<<<<< HEAD
    """Vector-valued discretization"""
=======
    base_discr: pg.Lagrange1  # To please mypy
>>>>>>> 8d82e55a

    def __init__(self, keyword: str = pg.UNITARY_DATA) -> None:
        """
        Initialize the vector discretization class.
        The base discretization class is pg.Lagrange1.

        Args:
            keyword (str): The keyword for the vector discretization class.
                Default is pg.UNITARY_DATA.

        Returns:
            None
        """
        super().__init__(keyword)
        self.base_discr = pg.Lagrange1(keyword)

    def assemble_div_matrix(self, sd: pg.Grid) -> sps.csc_array:
        """
        Returns the div matrix operator for the lowest order
        vector Lagrange element

        Args:
            sd (pg.Grid): The grid object.

        Returns:
            sps.csc_array: The div matrix obtained from the discretization.
        """
        # If a 0-d grid is given then we return a zero matrix
        if sd.dim == 0:
            return sps.csc_array((1, 1))

        # Map the domain to a reference geometry (i.e. equivalent to compute
        # surface coordinates in 1d and 2d)
        _, _, _, _, _, node_coords = pp.map_geometry.map_grid(sd)

        # Allocate the data to store matrix entries, that's the most efficient
        # way to create a sparse matrix.
        size = sd.dim * (sd.dim + 1) * sd.num_cells
        rows_I = np.empty(size, dtype=int)
        cols_J = np.empty(size, dtype=int)
        data_IJ = np.empty(size)
        idx = 0

        cell_nodes = sd.cell_nodes()
        # shift to comply with the ordering convention of (x, y, z) components
        shift = np.atleast_2d(np.arange(sd.dim)).T * sd.num_nodes
        for c in range(sd.num_cells):
            # For the current cell retrieve its nodes
            loc = slice(cell_nodes.indptr[c], cell_nodes.indptr[c + 1])

            nodes_loc = cell_nodes.indices[loc]
            coord_loc = node_coords[:, nodes_loc]

            # Compute the div local matrix
            A = self.local_div(
                sd.cell_volumes[c],
                coord_loc,
                sd.dim,
            )

            # Save values for the local matrix in the global structure
            cols = nodes_loc + shift
            loc_idx = slice(idx, idx + cols.size)
            rows_I[loc_idx] = c * np.ones(cols.size)
            cols_J[loc_idx] = cols.ravel()
            data_IJ[loc_idx] = A.ravel()
            idx += cols.size

        # Construct the global matrices
        return sps.csc_array((data_IJ, (rows_I, cols_J)))

    def local_div(self, c_volume: float, coord: np.ndarray, dim: int) -> np.ndarray:
        """
        Compute the local div matrix for vector P1.

        Args:
            c_volume (float): Cell volume.
            coord (ndarray): Coordinates of the cell.
            dim (int): Dimension of the cell.

        Returns:
            ndarray: Local mass Hdiv matrix. Shape: (num_faces_of_cell,
            num_faces_of_cell)
        """
        dphi = self.base_discr.local_grads(coord, dim)
        return c_volume * dphi

    def assemble_div_div_matrix(
        self, sd: pg.Grid, data: Optional[dict] = None
    ) -> sps.csc_array:
        """
        Returns the div-div matrix operator for the lowest order
        vector Lagrange element. The matrix is multiplied by the Lame' parameter lambda.

        Args:
            sd (pg.Grid): The grid object.
            data (Optional[dict]): Additional data, the Lame' parameter lambda.
                Defaults to None.

        Returns:
            csc_array: Sparse (sd.num_nodes, sd.num_nodes) Div-div matrix obtained from
            the discretization.
        """
        if not data:
            labda = 1
        else:
            parameter_dictionary = data[pp.PARAMETERS][self.keyword]
            labda = parameter_dictionary.get("lambda", 1)

        p0 = pg.PwConstants(self.keyword)

        div = self.assemble_div_matrix(sd)
        mass = p0.assemble_mass_matrix(sd)

        return div.T @ (labda * mass) @ div

    def assemble_symgrad_matrix(self, sd: pg.Grid) -> sps.csc_array:
        """
        Returns the symmetric gradient matrix operator for the
        lowest order vector Lagrange element

        Args:
            sd (pg.Grid): The grid object representing the domain.

        Returns:
            sps.csc_array: The sparse symmetric gradient matrix operator.

        Notes:
            - If a 0-dimensional grid is given, a zero matrix is returned.
            - The method maps the domain to a reference geometry.
            - The method allocates data to store matrix entries efficiently.
            - The symmetrization matrix is constructed differently for 2D and 3D cases.
            - The method computes the symgrad local matrix for each cell and saves
              the values in the global structure.
            - Finally, the method constructs the global matrices using the saved values.

        """
        # If a 0-d grid is given then we return a zero matrix
        if sd.dim == 0:
            return sps.csc_array((1, 1))

        # Map the domain to a reference geometry (i.e. equivalent to compute
        # surface coordinates in 1d and 2d)
        _, _, _, _, _, node_coords = pp.map_geometry.map_grid(sd)

        # Allocate the data to store matrix entries, that's the most efficient
        # way to create a sparse matrix.
        size = np.power(sd.dim, 3) * (sd.dim + 1) * sd.num_cells
        rows_I = np.empty(size, dtype=int)
        cols_J = np.empty(size, dtype=int)
        data_IJ = np.empty(size)
        idx = 0

        dim2 = np.square(sd.dim)
        # construct the symmetrization matrix, which is different in
        # 2d and in 3d
        sym = np.eye(dim2)
        if sd.dim == 2:
            sym[np.ix_([1, 2], [1, 2])] = 0.5
        elif sd.dim == 3:
            sym[np.ix_([1, 3], [1, 3])] = 0.5
            sym[np.ix_([2, 6], [2, 6])] = 0.5
            sym[np.ix_([5, 7], [5, 7])] = 0.5

        cell_nodes = sd.cell_nodes()
        # shift to comply with the ordering convention of (x, y, z) components
        shift = np.atleast_2d(np.arange(sd.dim)).T * sd.num_nodes
        for c in range(sd.num_cells):
            # For the current cell retrieve its nodes
            loc = slice(cell_nodes.indptr[c], cell_nodes.indptr[c + 1])

            nodes_loc = cell_nodes.indices[loc]
            coord_loc = node_coords[:, nodes_loc]

            # Compute the symgrad local matrix
            A = self.local_symgrad(sd.cell_volumes[c], coord_loc, sd.dim, sym)

            # Save values for the local matrix in the global structure
            cols = (nodes_loc + shift).ravel()
            cols = cols * np.ones((dim2, 1), dtype=int)

            rows = c + np.arange(dim2) * sd.num_cells
            rows = np.ones(dim2 + sd.dim, dtype=int) * rows.reshape((-1, 1))

            loc_idx = slice(idx, idx + cols.size)
            rows_I[loc_idx] = rows.ravel()
            cols_J[loc_idx] = cols.ravel()
            data_IJ[loc_idx] = A.ravel()
            idx += cols.size

        # Construct the global matrices
        return sps.csc_array((data_IJ, (rows_I, cols_J)))

    def local_symgrad(
        self, c_volume: float, coord: np.ndarray, dim: int, sym: np.ndarray
    ) -> np.ndarray:
        """
        Compute the local symmetric gradient matrix for P1.

        Args:
            c_volume (float): Cell volume.
            coord (np.ndarray): Coordinates of the cell.
            dim (int): Dimension of the cell.
            sym (np.ndarray): Symmetric matrix.

        Returns:
            np.ndarray: Local symmetric gradient matrix of shape (num_faces_of_cell,
            num_faces_of_cell).
        """
        dphi = self.base_discr.local_grads(coord, dim)
        grad = spl.block_diag(*([dphi] * dim))
        return c_volume * sym @ grad

    def assemble_symgrad_symgrad_matrix(
        self, sd: pg.Grid, data: Optional[dict] = None
    ) -> sps.csc_array:
        """
        Returns the symgrad-symgrad matrix operator for the lowest order
        vector Lagrange element. The matrix is multiplied by twice the Lame' parameter
        mu.

        Args:
            sd (pg.Grid): The grid.
            data (Optional[dict]): Additional data, the Lame' parameter mu. Defaults to
                None.

        Returns:
            sps.csc_array: Sparse symgrad-symgrad matrix of shape (sd.num_nodes,
            sd.num_nodes). The matrix obtained from the discretization.
        """
        if not data:
            mu = 1
        else:
            parameter_dictionary = data[pp.PARAMETERS][self.keyword]
            mu = parameter_dictionary.get("mu", 1)

        coeff = 2 * mu
        p0 = pg.PwConstants(self.keyword)

        symgrad = self.assemble_symgrad_matrix(sd)
        mass = p0.assemble_mass_matrix(sd)
        tensor_mass = sps.block_diag([coeff * mass] * np.square(sd.dim)).tocsc()

        return symgrad.T @ tensor_mass @ symgrad

    def assemble_diff_matrix(self, sd: pg.Grid) -> sps.csc_array:
        """
        Assembles the matrix corresponding to the differential operator.

        Args:
            sd (pg.Grid): Grid object or a subclass.

        Returns:
            sps.csc_array: The differential matrix.
        """
        div = self.assemble_div_matrix(sd)
        symgrad = self.assemble_symgrad_matrix(sd)

        return sps.block_array([[symgrad], [div]]).tocsc()

    def assemble_stiff_matrix(
        self, sd: pg.Grid, data: Optional[dict] = None
    ) -> sps.csc_array:
        """
        Assembles the global stiffness matrix for the finite element method.

        Args:
            sd (pg.Grid): The grid on which the finite element method is defined.
            data (Optional[dict]): Additional data required for the assembly process.

        Returns:
            sps.csc_array: The assembled global stiffness matrix.
        """
        # compute the two parts of the global stiffness matrix
        sym_sym = self.assemble_symgrad_symgrad_matrix(sd, data)
        div_div = self.assemble_div_div_matrix(sd, data)

        # return the global stiffness matrix
        return sym_sym + div_div

    def get_range_discr_class(self, dim: int) -> Type[pg.Discretization]:
        """
        Returns the discretization class that contains the range of the differential.

        Args:
            dim (int): The dimension of the range.

        Returns:
            Discretization: The discretization class that contains the range of
            the differential.

        Raises:
            NotImplementedError: If there is no range discretization for the vector
            Lagrangian 1 in PyGeoN.
        """
        raise NotImplementedError(
            "There's no range discr for the vector Lagrangian 1 in PyGeoN"
        )

    def compute_stress(
        self,
        sd: pg.Grid,
        u: np.ndarray,
        data: dict,
    ) -> np.ndarray:
        """
        Compute the stress tensor for a given displacement field.

        Args:
            sd (pg.Grid): The spatial discretization object.
            u (ndarray): The displacement field.
            data (dict): Data for the computation including the Lame parameters accessed
                with the keys "lambda" and "mu". Both float and np.ndarray are accepted.

        Returns:
            ndarray: The stress tensor.
        """
        # construct the differentials
        symgrad = self.assemble_symgrad_matrix(sd)
        div = self.assemble_div_matrix(sd)

        p0 = pg.PwConstants(self.keyword)
        proj = p0.eval_at_cell_centers(sd)

        # retrieve Lamé parameters
        parameter_dictionary = data[pp.PARAMETERS][self.keyword]
        mu = parameter_dictionary["mu"]
        labda = parameter_dictionary["lambda"]

        # compute the two terms and split on each component
        sigma = np.array(np.split(2 * mu * symgrad @ u, np.square(sd.dim)))
        sigma[:: (sd.dim + 1)] += labda * div @ u

        # compute the actual dofs
        sigma = sigma @ proj

        # create the indices to re-arrange the components for the second
        # order tensor
        idx = np.arange(np.square(sd.dim)).reshape((sd.dim, -1), order="F")

        return sigma[idx].T


class VecLagrange2(pg.VecDiscretization):
    """
    VecLagrange2 is a vector discretization class that extends the functionality of
    the pg.VecDiscretization base class. It utilizes the pg.Lagrange2 scalar
    discretization class for its operations.
    """

    poly_order = 2
    """Polynomial degree of the basis functions"""

    tensor_order = pg.VECTOR
    """Vector-valued discretization"""

    def __init__(self, keyword: str = pg.UNITARY_DATA) -> None:
        """
        Initialize the vector discretization class.
        The base discretization class is pg.Lagrange2.

        Args:
            keyword (str): The keyword for the vector discretization class.
                Default is pg.UNITARY_DATA.

        Returns:
            None
        """
        super().__init__(keyword)
        self.base_discr: pg.Lagrange2 = pg.Lagrange2(keyword)

    def get_range_discr_class(self, dim: int) -> Type[pg.Discretization]:
        """
        Returns the discretization class that contains the range of the differential.

        Args:
            dim (int): The dimension of the range.

        Returns:
            Discretization: The discretization class that contains the range of the
            differential.

        Raises:
            NotImplementedError: If there is no range discretization for the vector
            Lagrangian 2 in PyGeoN.
        """
        raise NotImplementedError(
            "There's no range discr for the vector Lagrangian 2 in PyGeoN"
        )<|MERGE_RESOLUTION|>--- conflicted
+++ resolved
@@ -55,11 +55,8 @@
     """Polynomial degree of the basis functions"""
 
     tensor_order = pg.VECTOR
-<<<<<<< HEAD
     """Vector-valued discretization"""
-=======
     base_discr: pg.Lagrange1  # To please mypy
->>>>>>> 8d82e55a
 
     def __init__(self, keyword: str = pg.UNITARY_DATA) -> None:
         """
