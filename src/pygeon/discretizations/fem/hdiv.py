""" Module for the discretizations of the H(div) space. """

from typing import Callable, Optional

import numpy as np
import porepy as pp
import scipy.sparse as sps

import pygeon as pg


class RT0(pg.Discretization):
    """
    Discretization class for Raviart-Thomas of lowest order.
    Each degree of freedom is the integral over a mesh face.

    The implementation of this class is inspired by the RT0 class in PorePy.

    Attributes:
        keyword (str): The keyword for the discretization.

    Methods:
        ndof(sd: pg.Grid) -> int:
            Returns the number of faces.

        create_dummy_data(sd: pg.Grid, data: Optional[dict] = None) -> dict:
            Updates data such that it has all the necessary components for pp.RT0

        assemble_mass_matrix(sd: pg.Grid, data: Optional[dict] = None) -> sps.csc_matrix:
            Assembles the mass matrix

        assemble_lumped_matrix(sd: pg.Grid, data: Optional[dict] = None) -> sps.csc_matrix:
            Assembles the lumped mass matrix L such that B^T L^{-1} B is a TPFA method.

        assemble_diff_matrix(sd: pg.Grid) -> sps.csc_matrix:
            Assembles the matrix corresponding to the differential operator.

        interpolate(sd: pg.Grid, func: Callable[[np.ndarray], np.ndarray]) -> np.ndarray:
            Interpolates a function onto the finite element space

        eval_at_cell_centers(sd: pg.Grid) -> sps.csc_matrix:
            Assembles the matrix for evaluating the solution at the cell centers.

        assemble_nat_bc(sd: pg.Grid, func: Callable[[np.ndarray], np.ndarray],
            b_faces: np.ndarray) -> np.ndarray:
            Assembles the natural boundary condition term (n dot q, func)_Gamma

        get_range_discr_class(dim: int) -> pg.Discretization:
            Returns the range discretization class for the given dimension.

        error_l2(sd: pg.Grid, num_sol: np.ndarray, ana_sol: Callable[[np.ndarray], np.ndarray],
            relative: Optional[bool] = True, etype: Optional[str] = "specific") -> float:
            Returns the l2 error computed against an analytical solution given as a function.
    """

<<<<<<< HEAD
    def __init__(self, keyword: str) -> None:
        """
        Initialize the HDiv class.

        Args:
            keyword (str): The keyword for the discretization.

        Returns:
            None
        """
        super().__init__(keyword)
        # Set the reference configuration from PorePy from which we take some functionalities
        self.ref_discr = pp.RT0

=======
>>>>>>> d3e02db6
    def ndof(self, sd: pg.Grid) -> int:
        """
        Returns the number of faces.

        Args:
            sd (pg.Grid): grid, or a subclass.

        Returns:
            int: the number of degrees of freedom.
        """
        return sd.num_faces

    def create_dummy_data(self, sd: pg.Grid, data: Optional[dict] = None) -> dict:
        """
        Updates data such that it has all the necessary components for pp.RT0, if the
        second order tensor is not present, it is set to the identity. It represents
        the inverse of the diffusion tensor (permeability for porous media).

        Args:
            sd (pg.Grid): Grid object or a subclass.
            data (dict): Dictionary object or None.

        Returns:
            dict: Dictionary with required attributes.
        """
        if data is None:
            data = {
                pp.PARAMETERS: {self.keyword: {}},
                pp.DISCRETIZATION_MATRICES: {self.keyword: {}},
            }

        try:
            data[pp.PARAMETERS][self.keyword]["second_order_tensor"]
        except KeyError:
            perm = pp.SecondOrderTensor(np.ones(sd.num_cells))
            data[pp.PARAMETERS].update({self.keyword: {"second_order_tensor": perm}})

        try:
            data[pp.DISCRETIZATION_MATRICES][self.keyword]
        except KeyError:
            data.update({pp.DISCRETIZATION_MATRICES: {self.keyword: {}}})

        return data

    def assemble_mass_matrix(
        self, sd: pg.Grid, data: Optional[dict] = None
    ) -> sps.csc_matrix:
        """
        Assembles the mass matrix

        Args:
            sd (pg.Grid): Grid object or a subclass.
            data (Optional[dict]): Optional dictionary with physical parameters for scaling,
                in particular the second_order_tensor that is the inverse of the diffusion
                tensor (permeability for porous media).

        Returns:
            sps.csc_matrix: The mass matrix.
        """
        # If a 0-d grid is given then we return an empty matrix
        if sd.dim == 0:
            return sps.csc_matrix((sd.num_faces, sd.num_faces))

        # create dummy data, unitary permeability, in case not present
        data = self.create_dummy_data(sd, data)

        # Get dictionary for parameter storage
        parameter_dictionary = data[pp.PARAMETERS][self.keyword]
        # Retrieve the inverse of permeability
        inv_K = parameter_dictionary["second_order_tensor"]

        # Map the domain to a reference geometry (i.e. equivalent to compute
        # surface coordinates in 1d and 2d)
        _, _, _, R, dim, nodes = pp.map_geometry.map_grid(sd)
        nodes = nodes[: sd.dim, :]

        if not data.get("is_tangential", False):
<<<<<<< HEAD
            # Rotate the permeability tensor and delete last dimension
=======
            # Rotate the inverse of the permeability tensor and delete last dimension
>>>>>>> d3e02db6
            if sd.dim < 3:
                inv_K = inv_K.copy()
                inv_K.rotate(R)
                remove_dim = np.where(np.logical_not(dim))[0]
                inv_K.values = np.delete(inv_K.values, (remove_dim), axis=0)
                inv_K.values = np.delete(inv_K.values, (remove_dim), axis=1)

        # Allocate the data to store matrix A entries
        size = np.square(sd.dim + 1) * sd.num_cells
        rows_I = np.empty(size, dtype=int)
        cols_J = np.empty(size, dtype=int)
        data_IJ = np.empty(size)
        idx = 0

<<<<<<< HEAD
=======
        # Compute the local inner product matrix
>>>>>>> d3e02db6
        M = self.local_inner_product(sd)

        # Compute the opposite nodes for each face
        opposite_nodes = sd.compute_opposite_nodes()

        for c in np.arange(sd.num_cells):
            # For the current cell retrieve its faces
            loc = slice(sd.cell_faces.indptr[c], sd.cell_faces.indptr[c + 1])
            faces_loc = sd.cell_faces.indices[loc]
            opposites_loc = opposite_nodes.data[loc]
            sign_loc = sd.cell_faces.data[loc]

            # get the opposite node id for each face
            coord_loc = nodes[:, opposites_loc]

            Psi = self.eval_basis(coord_loc, sign_loc, sd.dim)

            weight = np.kron(np.eye(sd.dim + 1), inv_K.values[:, :, c])

            # Compute the H_div-mass local matrix
            A = Psi @ M @ weight @ Psi.T / sd.cell_volumes[c]

            # Save values for local matrix in the global structure
            cols = np.concatenate(faces_loc.size * [[faces_loc]])
            loc_idx = slice(idx, idx + cols.size)
            rows_I[loc_idx] = cols.T.ravel()
            cols_J[loc_idx] = cols.ravel()
            data_IJ[loc_idx] = A.ravel()
            idx += cols.size

        # Construct the global matrices
        return sps.csc_matrix((data_IJ, (rows_I, cols_J)))

    @staticmethod
    def local_inner_product(sd: pg.Grid) -> np.ndarray:
        """
        Compute the local inner product matrix for a given grid.

        Args:
            sd (pg.Grid): The grid object containing the discretization information.

        Returns:
            np.ndarray: local inner product matrix.
        """
        size = sd.dim * (sd.dim + 1)
        M = np.zeros((size, size))

        for it in np.arange(0, size, sd.dim):
            M += np.diagflat(np.ones(size - it), it)
<<<<<<< HEAD

        M += M.T
        M /= sd.dim * sd.dim * (sd.dim + 1) * (sd.dim + 2)
        return M

    @staticmethod
    def eval_basis(
        coord: np.ndarray,
        sign: np.ndarray,
        dim: int,
    ) -> np.ndarray:

        N = coord.flatten("F").reshape((-1, 1)) * np.ones(
            (1, dim + 1)
        ) - np.concatenate((dim + 1) * [coord])

        return (N * sign).T

=======

        M += M.T
        M /= sd.dim * sd.dim * (sd.dim + 1) * (sd.dim + 2)
        return M

    @staticmethod
    def eval_basis(coord: np.ndarray, sign: np.ndarray, dim: int) -> np.ndarray:
        """
        Evaluate the basis functions.

        Args:
            coord (np.ndarray): the coordinates of the opposite node for each face.
            sign (np.ndarray): The sign associated to each of the face of the degree of freedom
            dim (int): The dimension of the grid.

        Return:
            np.ndarray: The value of the basis functions.
        """
        N = coord.flatten("F").reshape((-1, 1)) * np.ones(
            (1, dim + 1)
        ) - np.concatenate((dim + 1) * [coord])

        return (N * sign).T

>>>>>>> d3e02db6
    def eval_at_cell_centers(self, sd: pg.Grid) -> sps.csc_matrix:
        """
        Evaluate the finite element solution at the cell centers of the given grid.

        Args:
            sd (pg.Grid): The grid on which to evaluate the solution.

        Returns:
            sps.csc_matrix: The finite element solution evaluated at the cell centers.
        """
        # Map the domain to a reference geometry (i.e. equivalent to compute
        # surface coordinates in 1d and 2d)
        c_centers, f_normals, f_centers, R, dim, node_coords = pp.map_geometry.map_grid(
            sd
        )

        # Allocate the data to store matrix P entries
        size = 3 * (sd.dim + 1) * sd.num_cells
        rows_I = np.empty(size, dtype=int)
        cols_J = np.empty(size, dtype=int)
        data_IJ = np.empty(size)
        idx = 0

        # Compute the opposite nodes for each face
        opposite_nodes = sd.compute_opposite_nodes()

        for c in np.arange(sd.num_cells):
            # For the current cell retrieve its faces
            loc = slice(sd.cell_faces.indptr[c], sd.cell_faces.indptr[c + 1])
            faces_loc = sd.cell_faces.indices[loc]
            opposites_loc = opposite_nodes.data[loc]

            # get the opposite node id for each face
            coord_loc = node_coords[:, opposites_loc]

            # Compute the flux reconstruction matrix
            P = pp.RT0.faces_to_cell(
                c_centers[:, c],
                coord_loc,
                f_centers[:, faces_loc],
                f_normals[:, faces_loc],
                dim,
                R,
            )

            # Save values for projection P local matrix in the global structure
            loc_idx = slice(idx, idx + P.size)
            rows_I[loc_idx] = np.repeat(c + np.arange(3) * sd.num_cells, sd.dim + 1)
            cols_J[loc_idx] = np.tile(faces_loc, 3)
            data_IJ[loc_idx] = P.ravel()
            idx += P.size

        # Construct the global matrix
        return sps.csc_matrix((data_IJ, (rows_I, cols_J)))

    def assemble_lumped_matrix(
        self, sd: pg.Grid, data: Optional[dict] = None
    ) -> sps.csc_matrix:
        """
        Assembles the lumped mass matrix L such that B^T L^{-1} B is a TPFA method.

        Args:
            sd (pg.Grid): Grid object or a subclass.
            data (Optional[dict]): Optional dictionary with physical parameters for scaling.
                In particular the second_order_tensor that is the inverse of the diffusion
                tensor (permeability for porous media).

        Returns:
            sps.csc_matrix: The lumped mass matrix.
        """
        if data is None:
            data = self.create_dummy_data(sd, data)

        # Get dictionary for parameter storage
        parameter_dictionary = data[pp.PARAMETERS][self.keyword]
        # Retrieve the inverse of the permeability
        inv_K = parameter_dictionary["second_order_tensor"]

        h_perp = np.zeros(sd.num_faces)
        for face, cell in zip(*sd.cell_faces.nonzero()):
            dist = sd.face_centers[:, face] - sd.cell_centers[:, cell]
            h_perp_loc = dist.T @ inv_K.values[:, :, cell] @ dist
            norm_dist = np.linalg.norm(dist)
            h_perp[face] += h_perp_loc / norm_dist if norm_dist else 0

        return sps.diags(h_perp / sd.face_areas).tocsc()

    def assemble_diff_matrix(self, sd: pg.Grid) -> sps.csc_matrix:
        """
        Assembles the matrix corresponding to the differential operator, the divergence in
        this case.

        Args:
            sd (pg.Grid): Grid object or a subclass.

        Returns:
            sps.csc_matrix: The differential matrix.
        """
        return sd.cell_faces.T.tocsc()

    def interpolate(
        self, sd: pg.Grid, func: Callable[[np.ndarray], np.ndarray]
    ) -> np.ndarray:
        """
        Interpolates a function onto the finite element space

        Args:
            sd (pg.Grid): Grid, or a subclass.
            func (Callable[[np.ndarray], np.ndarray]): A function that returns the function
                values at coordinates.

        Returns:
            np.ndarray: The values of the degrees of freedom.
        """
        vals = [
            np.inner(func(x).flatten(), normal)
            for (x, normal) in zip(sd.face_centers.T, sd.face_normals.T)
        ]
        return np.array(vals)

    def assemble_nat_bc(
        self, sd: pg.Grid, func: Callable[[np.ndarray], np.ndarray], b_faces: np.ndarray
    ) -> np.ndarray:
        """
        Assembles the natural boundary condition term
        (n dot q, func)_Gamma

        Args:
            sd (pg.Grid): The grid object representing the computational domain.
            func (Callable[[np.ndarray], np.ndarray]): The function that defines
                the natural boundary condition.
            b_faces (np.ndarray): The array of boundary faces.

        Returns:
            np.ndarray: The assembled natural boundary condition term.
        """
        if b_faces.dtype == "bool":
            b_faces = np.where(b_faces)[0]

        vals = np.zeros(self.ndof(sd))

        for dof in b_faces:
            vals[dof] = func(sd.face_centers[:, dof]) * np.sum(
                sd.cell_faces.tocsr()[dof, :]
            )

        return vals

    def get_range_discr_class(self, dim: int) -> pg.Discretization:
        """
        Returns the range discretization class for the given dimension.

        Args:
            dim (int): The dimension of the range space.

        Returns:
            pg.Discretization: The range discretization class.
        """
        return pg.PwConstants

    def error_l2(
        self,
        sd: pg.Grid,
        num_sol: np.ndarray,
        ana_sol: Callable[[np.ndarray], np.ndarray],
        relative: Optional[bool] = True,
        etype: Optional[str] = "specific",
    ) -> float:
        """
        Returns the l2 error computed against an analytical solution given as a function.

        Args:
            sd (pg.Grid): Grid, or a subclass.
            num_sol (np.ndarray): Vector of the numerical solution.
            ana_sol (Callable[[np.ndarray], np.ndarray]): Function that represents the
                analytical solution.
            relative (Optional[bool], optional): Compute the relative error or not.
                Defaults to True.
            etype (Optional[str], optional): Type of error computed. Defaults to "specific".

        Returns:
            float: The computed error.
        """
        if etype == "standard":
            return super().error_l2(sd, num_sol, ana_sol, relative, etype)

        proj = self.eval_at_cell_centers(sd)
        int_sol = np.vstack([ana_sol(x).T for x in sd.cell_centers.T]).T
        num_sol = (proj * num_sol).reshape((3, -1))

        D = sps.diags(sd.cell_volumes)
        norm = np.trace(int_sol @ D @ int_sol.T) if relative else 1

        diff = num_sol - int_sol
        return np.sqrt(np.trace(diff @ D @ diff.T) / norm)


class BDM1(pg.Discretization):
    """
    BDM1 is a class that represents the BDM1 (Brezzi-Douglas-Marini) finite element method.
    It provides methods for assembling matrices, projecting to and from the RT0 space,
    evaluating the solution at cell centers, interpolating a given function onto the grid,
    assembling the natural boundary condition term, and more.

    Attributes:
        keyword (str): The keyword associated with the BDM1 method.

    Methods:
        ndof(sd: pp.Grid) -> int:
            Return the number of degrees of freedom associated to the method.

        assemble_mass_matrix(sd: pg.Grid, data: Optional[dict] = None) -> sps.csc_matrix:
            Assembles the mass matrix for the given grid.

        local_inner_product(dim: int) -> sps.csc_matrix:
            Compute the local inner product matrix for the given dimension.

        proj_to_RT0(sd: pg.Grid) -> sps.csc_matrix:
            Project the function space to the lowest order Raviart-Thomas (RT0) space.

        proj_from_RT0(sd: pg.Grid) -> sps.csc_matrix:
            Project the RT0 finite element space onto the faces of the given grid.

        assemble_diff_matrix(sd: pg.Grid) -> sps.csc_matrix:
            Assembles the matrix corresponding to the differential operator.

        eval_at_cell_centers(sd: pg.Grid) -> sps.csc_matrix:
            Evaluate the finite element solution at the cell centers of the given grid.

        interpolate(sd: pg.Grid, func: Callable[[np.ndarray], np.ndarray]) -> np.ndarray:
            Interpolates a given function onto the grid.

        assemble_nat_bc(sd: pg.Grid, func: Callable[[np.ndarray], np.ndarray],
            b_faces: np.ndarray) -> np.ndarray:
            Assembles the natural boundary condition term.

        get_range_discr_class(dim: int) -> pg.Discretization:
            Returns the range discretization class for the given dimension.

        assemble_lumped_matrix(sd: pg.Grid, data: Optional[dict] = None) -> sps.csc_matrix:
            Assembles the lumped matrix for the given grid.
    """

    def ndof(self, sd: pp.Grid) -> int:
        """
        Return the number of degrees of freedom associated to the method.
        In this case the number of faces times the dimension.

        Args:
            sd (pp.Grid): Grid object or a subclass.

        Returns:
            int: The number of degrees of freedom.

        Raises:
            ValueError: If the input grid is not an instance of pp.Grid.

        """
        if isinstance(sd, pg.Grid):
            return sd.face_nodes.nnz
        else:
            raise ValueError

    def assemble_mass_matrix(
        self, sd: pg.Grid, data: Optional[dict] = None
    ) -> sps.csc_matrix:
        """
        Assembles the mass matrix for the given grid.

        Args:
            sd (pg.Grid): The grid for which the mass matrix is assembled.
            data (Optional[dict]): Additional data for the assembly process.

        Returns:
            sps.csc_matrix: The assembled mass matrix.
        """
        size = np.square(sd.dim * (sd.dim + 1)) * sd.num_cells
        rows_I = np.empty(size, dtype=int)
        cols_J = np.empty(size, dtype=int)
        data_IJ = np.empty(size)
        idx = 0

        M = self.local_inner_product(sd.dim)

        try:
            inv_K = data[pp.PARAMETERS][self.keyword]["second_order_tensor"]
        except Exception:
            inv_K = pp.SecondOrderTensor(np.ones(sd.num_cells))

        opposite_nodes = sd.compute_opposite_nodes()

        for c in np.arange(sd.num_cells):
            # For the current cell retrieve its faces and
            # determine the location of the dof
            loc = slice(sd.cell_faces.indptr[c], sd.cell_faces.indptr[c + 1])
            faces_loc = sd.cell_faces.indices[loc]
            opposites_loc = opposite_nodes.data[loc]

            Psi = self.eval_basis_at_node(sd, opposites_loc, faces_loc)

            weight = np.kron(np.eye(sd.dim + 1), inv_K.values[:, :, c])

            # Compute the inner products
            A = Psi @ M @ weight @ Psi.T * sd.cell_volumes[c]

            loc_ind = np.hstack([faces_loc] * sd.dim)
            loc_ind += np.repeat(np.arange(sd.dim), sd.dim + 1) * sd.num_faces

            # Save values of the local matrix in the global structure
            cols = np.tile(loc_ind, (loc_ind.size, 1))
            loc_idx = slice(idx, idx + cols.size)
            rows_I[loc_idx] = cols.T.ravel()
            cols_J[loc_idx] = cols.ravel()
            data_IJ[loc_idx] = A.ravel()
            idx += cols.size

        # Construct the global matrices
        return sps.csc_matrix((data_IJ, (rows_I, cols_J)))

    def eval_basis_at_node(
        self,
        sd: pg.Grid,
        opposites: np.ndarray,
        faces_loc: np.ndarray,
        return_node_ind: bool = False,
    ) -> np.ndarray:
        """
        Compute the local basis function for the BDM1 finite element space.

        Args:
            sd (pg.Grid): The grid object.
            opposites (np.ndarray): The local degrees of freedom.
            cell_nodes_loc (np.ndarray): The local nodes of the cell.
            faces_loc (np.ndarray): The local faces.
            return_node_ind (bool): Whether to return the local indexing of the nodes,
                                    used in assemble_lumped_matrix

        Returns:
            np.ndarray: The local mass matrix.
        """
        fn = sd.face_nodes
        nodes = np.empty((sd.dim + 1, sd.dim), int)
        for ind, face in enumerate(faces_loc):
            nodes[ind] = fn.indices[fn.indptr[face] : fn.indptr[face + 1]]
        nodes = nodes.ravel(order="F")

        node_ind = np.repeat(np.arange(sd.dim + 1), sd.dim)

        if not np.all(nodes[:: sd.dim][node_ind] == nodes):
            node_ind = np.unique(nodes, return_inverse=True)[1]

        face_ind = np.tile(np.arange(sd.dim + 1), sd.dim)

        # get the opposite node id for each face
        # opposite_node = sd.compute_opposite_nodes()
        opposite_nodes = opposites[face_ind]

        # Compute a matrix Psi such that Psi[i, j] = psi_i(x_j)
        tangents = sd.nodes[:, nodes] - sd.nodes[:, opposite_nodes]
        normals = sd.face_normals[:, faces_loc[face_ind]]
        vals = tangents / np.sum(tangents * normals, axis=0)

        # Create a (i, j, v) triplet
        dof_id = np.tile(np.arange(sd.dim * (sd.dim + 1)), 3)
        nod_id = 3 * np.tile(node_ind, (3, 1)) + np.arange(3)[:, None]

        result = np.zeros((sd.dim * (sd.dim + 1), 3 * (sd.dim + 1)))
        result[dof_id, nod_id.ravel()] = vals.ravel()

        if return_node_ind:
            return result, node_ind
        else:
            return result

    @staticmethod
    def local_inner_product(dim: int) -> np.ndarray:
        """
        Compute the local inner product matrix for the given dimension.

        Args:
            dim (int): The dimension of the matrix.

        Returns:
            np.ndarray: The computed local inner product matrix.
        """
        M_loc = np.ones((dim + 1, dim + 1)) + np.identity(dim + 1)
        M_loc /= (dim + 1) * (dim + 2)

        return np.kron(M_loc, np.eye(3))

    def proj_to_RT0(self, sd: pg.Grid) -> sps.csc_matrix:
        """
        Project the function space to the lowest order Raviart-Thomas (RT0) space.

        Args:
            sd (pg.Grid): The grid object representing the computational domain.

        Returns:
            sps.csc_matrix: The projection matrix to the RT0 space.
        """
        return sps.hstack([sps.eye(sd.num_faces)] * sd.dim, format="csc") / sd.dim

    def proj_from_RT0(self, sd: pg.Grid) -> sps.csc_matrix:
        """
        Project the RT0 finite element space onto the faces of the given grid.

        Args:
            sd (pg.Grid): The grid on which the projection is performed.

        Returns:
            sps.csc_matrix: The projection matrix.
        """
        return sps.vstack([sps.eye(sd.num_faces)] * sd.dim, format="csc")

    def assemble_diff_matrix(self, sd: pg.Grid) -> sps.csc_matrix:
        """
        Assembles the matrix corresponding to the differential operator.

        Args:
            sd (pg.Grid): Grid object or a subclass.

        Returns:
            sps.csc_matrix: The differential matrix.
        """
        rt0 = pg.RT0(self.keyword)
        RT0_diff = rt0.assemble_diff_matrix(sd)

        proj_to_rt0 = self.proj_to_RT0(sd)
        return RT0_diff @ proj_to_rt0

    def eval_at_cell_centers(self, sd: pg.Grid) -> sps.csc_matrix:
        """
        Evaluate the finite element solution at the cell centers of the given grid.

        Args:
            sd (pg.Grid): The grid on which to evaluate the solution.

        Returns:
            sps.csc_matrix: The finite element solution evaluated at the cell centers.
        """
        size = 3 * sd.dim * (sd.dim + 1) * sd.num_cells
        rows_I = np.empty(size, dtype=int)
        cols_J = np.empty(size, dtype=int)
        data_IJ = np.empty(size)
        idx = 0

        opposite_nodes = sd.compute_opposite_nodes()

        for c in np.arange(sd.num_cells):
            # For the current cell retrieve its faces and
            # determine the location of the dof
            loc = slice(sd.cell_faces.indptr[c], sd.cell_faces.indptr[c + 1])
            faces_loc = sd.cell_faces.indices[loc]
            opposites_loc = opposite_nodes.data[loc]

            Psi = self.eval_basis_at_node(sd, opposites_loc, faces_loc)
            basis_at_center = np.sum(np.split(Psi, sd.dim + 1, axis=1), axis=0) / (
                sd.dim + 1
            )

            loc_ind = np.hstack([faces_loc] * sd.dim)
            loc_ind += np.repeat(np.arange(sd.dim), sd.dim + 1) * sd.num_faces

            # Save values of the local matrix in the global structure
            row = np.repeat(c + np.arange(3) * sd.num_cells, basis_at_center.shape[0])
            loc_idx = slice(idx, idx + row.size)
            rows_I[loc_idx] = row
            cols_J[loc_idx] = np.tile(loc_ind, 3)
            data_IJ[loc_idx] = basis_at_center.ravel(order="F")
            idx += row.size

        # Construct the global matrices
        return sps.csc_matrix((data_IJ, (rows_I, cols_J)))

    def interpolate(
        self, sd: pg.Grid, func: Callable[[np.ndarray], np.ndarray]
    ) -> np.ndarray:
        """
        Interpolates a given function onto the grid.

        Args:
            sd (pg.Grid): The grid on which to interpolate the function.
            func (Callable[[np.ndarray], np.ndarray]): The function to be interpolated.

        Returns:
            np.ndarray: The interpolated values on the grid.
        """
        vals = np.zeros(self.ndof(sd))

        for face in np.arange(sd.num_faces):
            func_loc = np.array(
                [func(sd.nodes[:, node]) for node in sd.face_nodes[:, face].indices]
            ).T
            vals_loc = sd.face_normals[:, face] @ func_loc
            vals[face + np.arange(sd.dim) * sd.num_faces] = vals_loc

        return vals

    def assemble_nat_bc(
        self, sd: pg.Grid, func: Callable[[np.ndarray], np.ndarray], b_faces: np.ndarray
    ) -> np.ndarray:
        """
        Assembles the natural boundary condition term
        (n dot q, func)_Gamma

        Args:
            sd (pg.Grid): The grid object representing the computational domain.
            func (Callable[[np.ndarray], np.ndarray]): The function that defines
                the natural boundary condition.
            b_faces (np.ndarray): The array of boundary faces.

        Returns:
            np.ndarray: The assembled natural boundary condition term.
        """
        if b_faces.dtype == "bool":
            b_faces = np.where(b_faces)[0]

        p1 = pg.Lagrange1(self.keyword)
        local_mass = p1.local_mass(np.ones(1), sd.dim - 1)

        vals = np.zeros(self.ndof(sd))
        signs = sd.cell_faces @ np.ones(sd.num_cells)
        fn = sd.face_nodes

        for face in b_faces:
            loc_vals = np.array(
                [
                    func(sd.nodes[:, node])
                    for node in fn.indices[fn.indptr[face] : fn.indptr[face + 1]]
                ]
            ).ravel()

            vals[face + np.arange(sd.dim) * sd.num_faces] = (
                signs[face] * local_mass @ loc_vals
            )

        return vals

    def get_range_discr_class(self, dim: int) -> pg.Discretization:
        """
        Returns the range discretization class for the given dimension.

        Args:
            dim (int): The dimension of the range space.

        Returns:
            pg.Discretization: The range discretization class.
        """
        return pg.PwConstants

    def assemble_lumped_matrix(
        self, sd: pg.Grid, data: Optional[dict] = None
    ) -> sps.csc_matrix:
        """
        Assembles the lumped matrix for the given grid.

        Args:
            sd (pg.Grid): The grid object.
            data (Optional[dict]): Optional data dictionary.

        Returns:
            sps.csc_matrix: The assembled lumped matrix.
        """
        # Allocate the data to store matrix entries, that's the most efficient
        # way to create a sparse matrix.
        size = sd.dim * sd.dim * (sd.dim + 1) * sd.num_cells
        rows_I = np.empty(size, dtype=int)
        cols_J = np.empty(size, dtype=int)
        data_IJ = np.empty(size)
        idx = 0

        try:
            inv_K = data[pp.PARAMETERS][self.keyword]["second_order_tensor"]
        except Exception:
            inv_K = pp.SecondOrderTensor(np.ones(sd.num_cells))

        opposite_nodes = sd.compute_opposite_nodes()

        for c in np.arange(sd.num_cells):
            # For the current cell retrieve its faces and
            # determine the location of the dof
            loc = slice(sd.cell_faces.indptr[c], sd.cell_faces.indptr[c + 1])
            faces_loc = sd.cell_faces.indices[loc]
            opposites_loc = opposite_nodes.data[loc]

            # Compute a matrix Psi such that Psi[i, j] = psi_i(x_j)
            Psi, nod_ind = self.eval_basis_at_node(sd, opposites_loc, faces_loc, True)

            Bdm_indices = np.hstack([faces_loc] * sd.dim)
            Bdm_indices += np.repeat(np.arange(sd.dim), sd.dim + 1) * sd.num_faces

            for node in np.arange(sd.dim + 1):
                bf_is_at_node = nod_ind == node
                basis = Psi[bf_is_at_node, 3 * node : 3 * (node + 1)]
                A = basis @ inv_K.values[:, :, c] @ basis.T
                A *= sd.cell_volumes[c] / (sd.dim + 1)

                loc_ind = Bdm_indices[bf_is_at_node]

                # Save values for the local matrix in the global structure
                cols = np.tile(loc_ind, (loc_ind.size, 1))
                loc_idx = slice(idx, idx + cols.size)
                rows_I[loc_idx] = cols.T.ravel()
                cols_J[loc_idx] = cols.ravel()
                data_IJ[loc_idx] = A.ravel()
                idx += cols.size

        # Construct the global matrices
        return sps.csc_matrix((data_IJ, (rows_I, cols_J)))<|MERGE_RESOLUTION|>--- conflicted
+++ resolved
@@ -53,23 +53,6 @@
             Returns the l2 error computed against an analytical solution given as a function.
     """
 
-<<<<<<< HEAD
-    def __init__(self, keyword: str) -> None:
-        """
-        Initialize the HDiv class.
-
-        Args:
-            keyword (str): The keyword for the discretization.
-
-        Returns:
-            None
-        """
-        super().__init__(keyword)
-        # Set the reference configuration from PorePy from which we take some functionalities
-        self.ref_discr = pp.RT0
-
-=======
->>>>>>> d3e02db6
     def ndof(self, sd: pg.Grid) -> int:
         """
         Returns the number of faces.
@@ -147,11 +130,7 @@
         nodes = nodes[: sd.dim, :]
 
         if not data.get("is_tangential", False):
-<<<<<<< HEAD
-            # Rotate the permeability tensor and delete last dimension
-=======
             # Rotate the inverse of the permeability tensor and delete last dimension
->>>>>>> d3e02db6
             if sd.dim < 3:
                 inv_K = inv_K.copy()
                 inv_K.rotate(R)
@@ -166,10 +145,7 @@
         data_IJ = np.empty(size)
         idx = 0
 
-<<<<<<< HEAD
-=======
         # Compute the local inner product matrix
->>>>>>> d3e02db6
         M = self.local_inner_product(sd)
 
         # Compute the opposite nodes for each face
@@ -219,51 +195,30 @@
 
         for it in np.arange(0, size, sd.dim):
             M += np.diagflat(np.ones(size - it), it)
-<<<<<<< HEAD
 
         M += M.T
         M /= sd.dim * sd.dim * (sd.dim + 1) * (sd.dim + 2)
         return M
 
     @staticmethod
-    def eval_basis(
-        coord: np.ndarray,
-        sign: np.ndarray,
-        dim: int,
-    ) -> np.ndarray:
-
+    def eval_basis(coord: np.ndarray, sign: np.ndarray, dim: int) -> np.ndarray:
+        """
+        Evaluate the basis functions.
+
+        Args:
+            coord (np.ndarray): the coordinates of the opposite node for each face.
+            sign (np.ndarray): The sign associated to each of the face of the degree of freedom
+            dim (int): The dimension of the grid.
+
+        Return:
+            np.ndarray: The value of the basis functions.
+        """
         N = coord.flatten("F").reshape((-1, 1)) * np.ones(
             (1, dim + 1)
         ) - np.concatenate((dim + 1) * [coord])
 
         return (N * sign).T
 
-=======
-
-        M += M.T
-        M /= sd.dim * sd.dim * (sd.dim + 1) * (sd.dim + 2)
-        return M
-
-    @staticmethod
-    def eval_basis(coord: np.ndarray, sign: np.ndarray, dim: int) -> np.ndarray:
-        """
-        Evaluate the basis functions.
-
-        Args:
-            coord (np.ndarray): the coordinates of the opposite node for each face.
-            sign (np.ndarray): The sign associated to each of the face of the degree of freedom
-            dim (int): The dimension of the grid.
-
-        Return:
-            np.ndarray: The value of the basis functions.
-        """
-        N = coord.flatten("F").reshape((-1, 1)) * np.ones(
-            (1, dim + 1)
-        ) - np.concatenate((dim + 1) * [coord])
-
-        return (N * sign).T
-
->>>>>>> d3e02db6
     def eval_at_cell_centers(self, sd: pg.Grid) -> sps.csc_matrix:
         """
         Evaluate the finite element solution at the cell centers of the given grid.
