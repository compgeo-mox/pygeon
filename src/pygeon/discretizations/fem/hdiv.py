--- conflicted
+++ resolved
@@ -63,9 +63,25 @@
             data[pp.PARAMETERS].update({keyword: {}})
 
         try:
+            data[pp.PARAMETERS]
+        except KeyError:
+            data.update({pp.PARAMETERS: {}})
+
+        try:
+            data[pp.PARAMETERS][keyword]
+        except KeyError:
+            data[pp.PARAMETERS].update({keyword: {}})
+
+        try:
             data[pp.PARAMETERS][keyword]["second_order_tensor"]
         except KeyError:
             perm = pp.SecondOrderTensor(np.ones(sd.num_cells))
+            data[pp.PARAMETERS][keyword].update({"second_order_tensor": perm})
+
+        try:
+            data[pp.DISCRETIZATION_MATRICES]
+        except KeyError:
+            data.update({pp.DISCRETIZATION_MATRICES: {}})
             data[pp.PARAMETERS][keyword].update({"second_order_tensor": perm})
 
         try:
@@ -434,9 +450,6 @@
         else:
             raise ValueError
 
-<<<<<<< HEAD
-    def local_dofs_of_cell(self, sd: pg.Grid, faces_loc: np.ndarray):
-=======
     def local_dofs_of_cell(self, sd: pg.Grid, faces_loc: np.ndarray) -> np.ndarray:
         """
         Compute the local degrees of freedom (DOFs) indices for a cell.
@@ -448,7 +461,6 @@
         Returns:
             np.ndarray: Array of local DOF indices associated with the cell.
         """
->>>>>>> 5b65f118
         loc_ind = np.hstack([faces_loc] * sd.dim)
         loc_ind += np.repeat(np.arange(sd.dim), sd.dim + 1) * sd.num_faces
 
@@ -805,32 +817,23 @@
         return sps.csc_array((data_IJ, (rows_I, cols_J)))
 
     def proj_to_VecPwLinears(self, sd: pg.Grid) -> sps.csc_array:
-<<<<<<< HEAD
+        """
+        Constructs the projection matrix from the current finite element space to the
+        VecPwLinears space.
+
+        Args:
+            sd (pg.Grid): The grid object.
+
+        Returns:
+            sps.csc_array: A sparse array in CSC format representing the projection from
+                the current space to VecPwLinears.
+        """
         size = sd.dim**2 * (sd.dim + 1) * sd.num_cells
         rows_I = np.empty(size, dtype=int)
         cols_J = np.empty(size, dtype=int)
         data_IJ = np.empty(size)
         idx = 0
 
-=======
-        """
-        Constructs the projection matrix from the current finite element space to the
-        VecPwLinears space.
-
-        Args:
-            sd (pg.Grid): The grid object.
-
-        Returns:
-            sps.csc_array: A sparse array in CSC format representing the projection from
-                the current space to VecPwLinears.
-        """
-        size = sd.dim**2 * (sd.dim + 1) * sd.num_cells
-        rows_I = np.empty(size, dtype=int)
-        cols_J = np.empty(size, dtype=int)
-        data_IJ = np.empty(size)
-        idx = 0
-
->>>>>>> 5b65f118
         opposite_nodes = sd.compute_opposite_nodes()
 
         shift = pg.PwLinears().ndof(sd) * np.tile(np.arange(3), sd.dim + 1)
@@ -891,8 +894,6 @@
         return dim * (dim + 2)
 
     def local_dofs_of_cell(self, sd: pg.Grid, faces_loc: np.ndarray, c: int):
-<<<<<<< HEAD
-=======
         """
         Compute the local degrees of freedom (DOFs) indices for a cell.
 
@@ -904,7 +905,6 @@
         Returns:
             np.ndarray: Array of local DOF indices associated with the cell.
         """
->>>>>>> 5b65f118
         loc_face = np.hstack([faces_loc] * sd.dim)
         loc_face += np.repeat(np.arange(sd.dim), sd.dim + 1) * sd.num_faces
         loc_cell = sd.dim * sd.num_faces + sd.num_cells * np.arange(sd.dim) + c
@@ -1382,8 +1382,6 @@
         return sps.csc_array(sps.block_diag((bdm1_lumped, cell_dof_lumped)))
 
     def proj_to_VecPwQuadratics(self, sd: pg.Grid):
-<<<<<<< HEAD
-=======
         """
         Constructs the projection matrix from the current finite element space to the
         VecPwQuadratics space.
@@ -1395,7 +1393,6 @@
             sps.csc_array: A sparse array in CSC format representing the projection from
                 the current space to VecPwQuadratics.
         """
->>>>>>> 5b65f118
         size = sd.dim * (3 * sd.dim + 2) * ((sd.dim * (sd.dim + 1)) // 2) * sd.num_cells
         rows_I = np.empty(size, dtype=int)
         cols_J = np.empty(size, dtype=int)
