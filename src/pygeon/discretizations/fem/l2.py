"""Module for the discretizations of the L2 space."""

import abc
from typing import Callable, Optional, Type

import numpy as np
import porepy as pp
import scipy.sparse as sps

import pygeon as pg


class PieceWisePolynomial(pg.Discretization):
    """
    PieceWisePolynomial is a subclass of pg.Discretization that represents
    an abstract element wise polynomial discretization.
    """

    def ndof(self, sd: pg.Grid) -> int:
        """
        Returns the number of degrees of freedom associated to the method.
        In this case, it returns the number of cells in the grid.

        Args:
            sd (pg.Grid): The grid object.

        Returns:
            int: The number of degrees of freedom.

        """
        return sd.num_cells * self.ndof_per_cell(sd)

    def local_dofs_of_cell(self, sd: pg.Grid, c: int) -> np.ndarray:
<<<<<<< HEAD
=======
        """
        Compute the local degrees of freedom (DOFs) indices for a cell.

        Args:
            sd (pp.Grid): Grid object or a subclass.
            c (int): Index of the cell.

        Returns:
            np.ndarray: Array of local DOF indices associated with the cell.
        """
>>>>>>> 5b65f118
        return sd.num_cells * np.arange(self.ndof_per_cell(sd)) + c

    @abc.abstractmethod
    def ndof_per_cell(self, sd: pg.Grid) -> int:
        """
        Returns the number of degrees of freedom per cell.

        Args:
            sd (pg.Grid): The grid object.

        Returns:
            int: The number of degrees of freedom per cell.
        """

    def assemble_mass_matrix(
        self, sd: pg.Grid, data: Optional[dict] = None
    ) -> sps.csc_array:
        """
        Computes the mass matrix for piecewise linears

        Args:
            sd (pg.Grid): The grid on which to assemble the matrix.
            data (Optional[dict]): Dictionary with possible scaling.

        Returns:
            sps.csc_array: Sparse csc matrix of shape (sd.num_cells, sd.num_cells).
        """
        local_mass = self.assemble_local_mass(sd.dim)

        weight = np.ones(sd.num_cells)
        if data is not None:
            weight = (
                data.get(pp.PARAMETERS, {}).get(self.keyword, {}).get("weight", weight)
            )

        diag_weight = sps.diags_array(sd.cell_volumes * weight)
        M = sps.kron(local_mass, diag_weight)
        M.eliminate_zeros()

        return M.tocsc()

    def assemble_lumped_matrix(
        self, sd: pg.Grid, data: Optional[dict] = None
    ) -> sps.csc_array:
        """
        Assembles the lumped matrix for the given grid.

        Args:
            sd (pg.Grid): The grid object.
            data (Optional[dict]): Optional data dictionary.

        Returns:
            sps.csc_array: The assembled lumped matrix.
        """
        local_mass = self.assemble_local_lumped_mass(sd.dim)

        weight = np.ones(sd.num_cells)
        if data is not None:
            weight = (
                data.get(pp.PARAMETERS, {}).get(self.keyword, {}).get("weight", weight)
            )

        diag_weight = sps.diags_array(sd.cell_volumes * weight)
        M = sps.kron(local_mass, diag_weight).tocsc()
        M.eliminate_zeros()

        return M

    def assemble_diff_matrix(self, sd: pg.Grid) -> sps.csc_array:
        """
        Assembles the matrix corresponding to the differential operator.

        This method takes a grid object and returns the differential matrix
        corresponding to the given grid.

        Args:
            sd (pg.Grid): The grid object or its subclass.

        Returns:
            sps.csc_array: The differential matrix.

        """
        return sps.csc_array((0, self.ndof(sd)))

    def assemble_stiff_matrix(
        self, sd: pg.Grid, data: Optional[dict] = None
    ) -> sps.csc_array:
        """
        Assembles the stiffness matrix for the given grid.

        Args:
            sd (pg.Grid): The grid or a subclass.
            data (Optional[dict]): Additional data for the assembly process.

        Returns:
            sps.csc_array: The assembled stiffness matrix.
        """
        return sps.csc_array((self.ndof(sd), self.ndof(sd)))

    def assemble_nat_bc(
        self, sd: pg.Grid, func: Callable[[np.ndarray], np.ndarray], b_faces: np.ndarray
    ) -> np.ndarray:
        """
        Assembles the natural boundary condition vector, equal to zero.

        Args:
            sd (pg.Grid): The grid object.
            func (Callable[[np.ndarray], np.ndarray]): The function defining the
                 natural boundary condition.
            b_faces (np.ndarray): The array of boundary faces.

        Returns:
            np.ndarray: The assembled natural boundary condition vector.
        """
        return np.zeros(self.ndof(sd))

    def get_range_discr_class(self, dim: int) -> Type[pg.Discretization]:
        """
        Returns the discretization class for the range of the differential.

        Args:
            dim (int): The dimension of the range space.

        Raises:
            NotImplementedError: There is no zero discretization available in PyGeoN.
        """
        raise NotImplementedError("There's no zero discretization in PyGeoN (yet)")

    @abc.abstractmethod
    def assemble_local_mass(self, dim: int) -> np.ndarray:
        """
        Computes the local mass matrix for piecewise polynomials.

<<<<<<< HEAD
        Args:
            dim (int): The dimension of the grid.

        Returns:
            np.ndarray: Local mass matrix for piecewise polynomials.
        """

    @abc.abstractmethod
    def assemble_local_lumped_mass(self, dim: int) -> np.ndarray:
        """
        Computes the local lumped mass matrix for piecewise polynomials

        Args:
            dim (int): The dimension of the grid.

        Returns:
            np.ndarray: Local lumped mass matrix for piecewise polynomials.
        """


=======
>>>>>>> 5b65f118
class PwConstants(PieceWisePolynomial):
    """
    Discretization class for the piecewise constants.
    NB! Each degree of freedom is the integral over the cell.
    """

    def ndof_per_cell(self, sd: pg.Grid) -> int:
        """
        Returns the number of degrees of freedom per cell.

        Args:
            sd (pg.Grid): The grid object.

        Returns:
            int: The number of degrees of freedom per cell.
        """
        return 1

    def assemble_local_mass(self, dim: int) -> np.ndarray:
        """
        Computes the local mass matrix for piecewise constants

        Args:
            dim (int): The dimension of the grid.

        Returns:
            np.ndarray: Local mass matrix for piecewise constants.
        """
        return np.array([[1]])

    def assemble_local_lumped_mass(self, dim: int) -> np.ndarray:
        """
        Computes the local lumped mass matrix for piecewise constants

        Args:
            dim (int): The dimension of the grid.

        Returns:
            np.ndarray: Local lumped mass matrix for piecewise constants.
        """
        return self.assemble_local_mass(dim)

    def assemble_mass_matrix(
        self, sd: pg.Grid, data: Optional[dict] = None
    ) -> sps.csc_array:
        """
        Computes the mass matrix for piecewise constants

        Args:
            sd (pg.Grid): The grid on which to assemble the matrix.
            data (Optional[dict]): Dictionary with possible scaling.

        Returns:
            sps.csc_array: Sparse csc matrix of shape (sd.num_cells, sd.num_cells).
        """
        M = super().assemble_mass_matrix(sd, data)
        M /= np.square(sd.cell_volumes)

        return M.tocsc()

    def assemble_lumped_matrix(
        self, sd: pg.Grid, data: Optional[dict] = None
    ) -> sps.csc_array:
        """
        Computes the lumped mass matrix, which coincides with the mass matrix for P0.

        Args:
            sd (pg.Grid): The grid on which to assemble the matrix.
            data (Optional[dict]): Additional data for the assembly process.

        Returns:
            sps.csc_array: The assembled lumped mass matrix.
        """
        return self.assemble_mass_matrix(sd, data)

    def interpolate(
        self, sd: pg.Grid, func: Callable[[np.ndarray], np.ndarray]
    ) -> np.ndarray:
        """
        Interpolates a function onto the finite element space

        Args:
            sd (pg.Grid): Grid or a subclass.
            func (Callable[[np.ndarray], np.ndarray]): A function that returns the
                function values at coordinates.

        Returns:
            np.ndarray: The values of the degrees of freedom.
        """
        return np.array(
            [func(x) * vol for (x, vol) in zip(sd.cell_centers.T, sd.cell_volumes)]
        )

    def proj_to_pwLinears(self, sd: pg.Grid) -> sps.csc_array:
        """
        Projects the P0 discretization to the P1 discretization.

        Args:
            sd (pg.Grid): The grid object.

        Returns:
            sps.csc_array: The projection matrix.
        """
        return sps.vstack([self.eval_at_cell_centers(sd)] * (sd.dim + 1)).tocsc()

    def eval_at_cell_centers(self, sd: pg.Grid) -> sps.csc_array:
        """
        Assembles the matrix that evaluates a function at the cell centers of a grid.

        Args:
            sd (pg.Grid): The grid or a subclass.

        Returns:
            sps.csc_array: The evaluation matrix.
        """
        return sps.diags_array(1 / sd.cell_volumes).tocsc()

    def error_l2(
        self,
        sd: pg.Grid,
        num_sol: np.ndarray,
        ana_sol: Callable[[np.ndarray], np.ndarray],
        relative: bool = True,
        etype: str = "specific",
        data: Optional[dict] = None,
    ) -> float:
        """
        Returns the l2 error computed against an analytical solution given as a
        function.

        Args:
            sd (pg.Grid): Grid, or a subclass.
            num_sol (np.ndarray): Vector of the numerical solution.
            ana_sol (Callable[[np.ndarray], np.ndarray]): Function that represents the
                analytical solution.
            relative (Optional[bool], optional): Compute the relative error or not.
                Defaults to True.
            etype (Optional[str], optional): Type of error computed. Defaults to
            "specific".

        Returns:
            float: The computed error.
        """
        if etype == "standard":
            return super().error_l2(sd, num_sol, ana_sol, relative, etype)

        int_sol = np.array([ana_sol(x) for x in sd.nodes.T])
        proj = self.eval_at_cell_centers(sd)
        num_sol = proj @ num_sol

        norm = self._cell_error(sd, np.zeros_like(num_sol), int_sol) if relative else 1
        return self._cell_error(sd, num_sol, int_sol) / norm

    def _cell_error(
        self, sd: pg.Grid, num_sol: np.ndarray, int_sol: np.ndarray
    ) -> float:
        """
        Calculate the error for each cell in the finite element mesh.

        Args:
            sd (pg.Grid): The finite element mesh.
            num_sol (np.ndarray): The numerical solution.
            int_sol (np.ndarray): The interpolated solution.

        Returns:
            float: The error for each cell.
        """
        cell_nodes = sd.cell_nodes()
        err = 0
        for c in np.arange(sd.num_cells):
            loc = slice(cell_nodes.indptr[c], cell_nodes.indptr[c + 1])
            nodes_loc = cell_nodes.indices[loc]
            diff = int_sol[nodes_loc] - num_sol[c]

            err += sd.cell_volumes[c] * diff @ diff.T
        return np.sqrt(err / (sd.dim + 1))


class PwLinears(PieceWisePolynomial):
    """
    Discretization class for piecewise linear finite element method.
    """

    def ndof_per_cell(self, sd: pg.Grid) -> int:
        """
        Returns the number of degrees of freedom per cell.

        Args:
            sd (pg.Grid): The grid object.

        Returns:
            int: The number of degrees of freedom per cell.
        """
        return sd.dim + 1

    def assemble_local_mass(self, dim: int) -> np.ndarray:
        """
        Computes the local mass matrix for piecewise linears

        Args:
            dim (int): The dimension of the grid.

        Returns:
            np.ndarray: Local mass matrix for piecewise linears.
        """
<<<<<<< HEAD
        lagrange1 = pg.Lagrange1(self.keyword)
        return lagrange1.assemble_local_mass(dim)

    def assemble_local_lumped_mass(self, dim: int) -> np.ndarray:
=======
        # Data allocation
        size = np.square(self.ndof_per_cell(sd)) * sd.num_cells
        rows_I = np.empty(size, dtype=int)
        cols_J = np.empty(size, dtype=int)
        data_IJ = np.empty(size)
        idx = 0

        lagrange1 = pg.Lagrange1(self.keyword)
        local_mass = lagrange1.assemble_local_mass(sd.dim)

        weight = np.ones(sd.num_cells)
        if data is not None:
            weight = (
                data.get(pp.PARAMETERS, {}).get(self.keyword, {}).get("weight", weight)
            )

        for c in np.arange(sd.num_cells):
            # Compute the mass local matrix
            A = local_mass * sd.cell_volumes[c] * weight[c]

            # Save values for mass local matrix in the global structure
            dofs_loc = self.local_dofs_of_cell(sd, c)
            cols = np.tile(dofs_loc, (dofs_loc.size, 1))
            loc_idx = slice(idx, idx + cols.size)

            rows_I[loc_idx] = cols.T.ravel()
            cols_J[loc_idx] = cols.ravel()
            data_IJ[loc_idx] = A.ravel()
            idx += cols.size

        # Construct the global matrix
        return sps.csc_array((data_IJ, (rows_I, cols_J)))

    def assemble_lumped_matrix(
        self, sd: pg.Grid, data: Optional[dict] = None
    ) -> sps.csc_array:
>>>>>>> 5b65f118
        """
        Computes the local lumped mass matrix for piecewise linears

        Args:
            dim (int): The dimension of the grid.

        Returns:
            np.ndarray: Local lumped mass matrix for piecewise linears.
        """
        return np.eye(dim + 1) / (dim + 1)

    def eval_at_cell_centers(self, sd: pg.Grid) -> sps.csc_array:
        """
        Assembles the matrix for evaluating the discretization at the cell centers.

        Args:
            sd (pg.Grid): Grid object or a subclass.

        Returns:
            sps.csc_array: The evaluation matrix.
        """
        matr = sps.hstack([sps.eye_array(sd.num_cells)] * (sd.dim + 1)) / (sd.dim + 1)
        return matr.tocsc()

    def interpolate(
        self, sd: pg.Grid, func: Callable[[np.ndarray], np.ndarray]
    ) -> np.ndarray:
        """
        Interpolates a function onto the finite element space

        Args:
            sd (pg.Grid): grid, or a subclass.
            func (Callable): a function that returns the function values at coordinates

        Returns:
            np.ndarray: the values of the degrees of freedom
        """
        cell_nodes = sd.cell_nodes()
        vals = np.zeros((sd.num_cells, sd.dim + 1))

        for c in np.arange(sd.num_cells):
            loc = slice(cell_nodes.indptr[c], cell_nodes.indptr[c + 1])
            nodes_loc = cell_nodes.indices[loc]

            vals[c, :] = [func(x) for x in sd.nodes[:, nodes_loc].T]

        return vals.ravel(order="F")

    def proj_to_pwQuadratics(self, sd: pg.Grid) -> sps.csc_array:
        """
        Projects the P1 discretization to the P2 discretization.

        Args:
            sd (pg.Grid): The grid object.

        Returns:
            sps.csc_array: The projection matrix.
        """
        l2 = pg.Lagrange2()
        p1 = pg.PwLinears()
        p2 = pg.PwQuadratics()
<<<<<<< HEAD

        # Local dof mapping
        num_cell_edges = l2.num_edges_per_cell(sd.dim)
        edge_nodes = l2.get_local_edge_nodes(sd.dim).ravel()
        vals = np.concatenate((np.ones(sd.dim + 1), 0.5 * np.ones(num_cell_edges * 2)))

        # Define the vectors for storing the matrix entries
        rows_I = np.empty((sd.num_cells, vals.size), dtype=int)
        cols_J = np.empty((sd.num_cells, vals.size), dtype=int)
        data_IJ = np.tile(vals, (sd.num_cells, 1))

        for c in np.arange(sd.num_cells):
            dofs_p1 = p1.local_dofs_of_cell(sd, c)
            dofs_p2 = p2.local_dofs_of_cell(sd, c)

            rows_I[c] = np.concatenate(
                (dofs_p2[: sd.dim + 1], np.repeat(dofs_p2[sd.dim + 1 :], 2))
            )
            cols_J[c] = np.concatenate((dofs_p1, dofs_p1[edge_nodes]))

        return sps.csc_array((data_IJ.ravel(), (rows_I.ravel(), cols_J.ravel())))


=======

        # Local dof mapping
        num_cell_edges = l2.num_edges_per_cell(sd.dim)
        edge_nodes = l2.get_local_edge_nodes(sd.dim).ravel()
        vals = np.concatenate((np.ones(sd.dim + 1), 0.5 * np.ones(num_cell_edges * 2)))

        # Define the vectors for storing the matrix entries
        rows_I = np.empty((sd.num_cells, vals.size), dtype=int)
        cols_J = np.empty((sd.num_cells, vals.size), dtype=int)
        data_IJ = np.tile(vals, (sd.num_cells, 1))

        for c in np.arange(sd.num_cells):
            dofs_p1 = p1.local_dofs_of_cell(sd, c)
            dofs_p2 = p2.local_dofs_of_cell(sd, c)

            rows_I[c] = np.concatenate(
                (dofs_p2[: sd.dim + 1], np.repeat(dofs_p2[sd.dim + 1 :], 2))
            )
            cols_J[c] = np.concatenate((dofs_p1, dofs_p1[edge_nodes]))

        return sps.csc_array((data_IJ.ravel(), (rows_I.ravel(), cols_J.ravel())))


>>>>>>> 5b65f118
class PwQuadratics(PieceWisePolynomial):
    """
    PwQuadratics is a class that represents piecewise quadratic finite element
    discretizations.
    """

    def ndof_per_cell(self, sd: pg.Grid) -> int:
        """
        Returns the number of degrees of freedom per cell.

        Args:
            sd (pg.Grid): The grid object.

        Returns:
            int: The number of degrees of freedom per cell.
        """
        return (sd.dim + 1) * (sd.dim + 2) // 2

    def assemble_local_mass(self, dim: int) -> np.ndarray:
        """
        Computes the local mass matrix for piecewise quadratics.

        Args:
            dim (int): The dimension of the grid.

        Returns:
            np.ndarray: Local mass matrix for piecewise quadratics.
        """
<<<<<<< HEAD
=======
        # Data allocation
        size = np.square(self.ndof_per_cell(sd)) * sd.num_cells
        rows_I = np.empty(size, dtype=int)
        cols_J = np.empty(size, dtype=int)
        data_IJ = np.empty(size)
        idx = 0

>>>>>>> 5b65f118
        lagrange2 = pg.Lagrange2(self.keyword)
        return lagrange2.assemble_local_mass(dim)

    def assemble_local_lumped_mass(self, dim: int) -> np.ndarray:
        """
        Computes the local lumped mass matrix for piecewise quadratics

        Args:
            dim (int): The dimension of the grid.

<<<<<<< HEAD
        Returns:
            np.ndarray: Local lumped mass matrix for piecewise quadratics.
        """
        if dim == 1:
            raise NotImplementedError(
                "Lumped mass matrix for piecewise quadratics in 1D is not implemented."
            )
        elif dim == 2:
            vals_at_center = np.array([-1, -1, -1, 4, 4, 4]) / 9
            L = 0.75 * np.outer(vals_at_center, vals_at_center)
            L += np.diag(np.array([1, 1, 1, 0, 0, 0])) / 12
=======
            # Save values for mass local matrix in the global structure
            dof_loc = self.local_dofs_of_cell(sd, c)
            cols = np.tile(dof_loc, (dof_loc.size, 1))
            loc_idx = slice(idx, idx + cols.size)
>>>>>>> 5b65f118

        else:
            vals_at_center = np.array([-1, -1, -1, -1, 2, 2, 2, 2, 2, 2]) / 8
            L = 0.8 * np.outer(vals_at_center, vals_at_center)
            L += np.diag(np.array([1, 1, 1, 1, 0, 0, 0, 0, 0, 0])) / 20

        return L

    def eval_at_cell_centers(self, sd: pg.Grid) -> sps.csc_array:
        """
        Assembles the matrix for evaluating the discretization at the cell centers.

        Args:
            sd (pg.Grid): Grid object or a subclass.

        Returns:
            sps.csc_array: The evaluation matrix.
        """
        val_at_cc = 1 / (sd.dim + 1)
        eval_nodes = val_at_cc * (2 * val_at_cc - 1) * sps.eye_array(sd.num_cells)
        eval_nodes_stacked = sps.hstack([eval_nodes] * (sd.dim + 1))

        num_edges_per_cells = sd.dim * (sd.dim + 1) // 2
        eval_edges = 4 * val_at_cc * val_at_cc * sps.eye_array(sd.num_cells)
        eval_edges_stacked = sps.hstack([eval_edges] * num_edges_per_cells)

        return sps.hstack((eval_nodes_stacked, eval_edges_stacked)).tocsc()

    def interpolate(
        self, sd: pg.Grid, func: Callable[[np.ndarray], np.ndarray]
    ) -> np.ndarray:
        """
        Interpolates a function onto the finite element space

        Args:
            sd (pg.Grid): grid, or a subclass.
            func (Callable): a function that returns the function values at degrees of
                freedom

        Returns:
            np.ndarray: the values of the degrees of freedom
        """
        lagrange2 = pg.Lagrange2(self.keyword)
        edge_nodes = lagrange2.get_local_edge_nodes(sd.dim)

        cell_nodes = sd.cell_nodes()
        vals = np.empty((sd.num_cells, self.ndof_per_cell(sd)))

        for c in np.arange(sd.num_cells):
            loc = slice(cell_nodes.indptr[c], cell_nodes.indptr[c + 1])
            nodes_loc = cell_nodes.indices[loc]

            vals[c, : sd.dim + 1] = [func(x) for x in sd.nodes[:, nodes_loc].T]

            edge_nodes_loc = nodes_loc[edge_nodes]
            edge_mid_pt = (
                sd.nodes[:, edge_nodes_loc[:, 0]] + sd.nodes[:, edge_nodes_loc[:, 1]]
            )
            edge_mid_pt /= 2

            vals[c, sd.dim + 1 :] = [func(x) for x in edge_mid_pt.T]

        return vals.ravel(order="F")

    def assemble_lumped_matrix(
        self, sd: pg.Grid, data: Optional[dict] = None
    ) -> sps.csc_array:
        """
        Assembles the lumped matrix for the given grid.

        Args:
            sd (pg.Grid): The grid object.
            data (Optional[dict]): Optional data dictionary.

        Returns:
            sps.csc_array: The assembled lumped matrix.
        """
        weight = np.ones(sd.num_cells)
        if data is not None:
            weight = (
                data.get(pp.PARAMETERS, {}).get(self.keyword, {}).get("weight", weight)
            )

        # Data allocation
        size = np.square(self.ndof_per_cell(sd)) * sd.num_cells
        rows_I = np.empty(size, dtype=int)
        cols_J = np.empty(size, dtype=int)
        data_IJ = np.empty(size)
        idx = 0

        if sd.dim == 2:
            vals_at_center = np.array([-1, -1, -1, 4, 4, 4]) / 9
            A_loc = 0.75 * np.outer(vals_at_center, vals_at_center)
            A_loc += np.diag(np.array([1, 1, 1, 0, 0, 0])) / 12

        else:
            vals_at_center = np.array([-1, -1, -1, -1, 2, 2, 2, 2, 2, 2]) / 8
            A_loc = 0.8 * np.outer(vals_at_center, vals_at_center)
            A_loc += np.diag(np.array([1, 1, 1, 1, 0, 0, 0, 0, 0, 0])) / 20

        for c in np.arange(sd.num_cells):
            loc_dofs = self.local_dofs_of_cell(sd, c)
            cols = np.tile(loc_dofs, (loc_dofs.size, 1))

            local_mass = A_loc * sd.cell_volumes[c] * weight[c]

            loc_idx = slice(idx, idx + cols.size)
            rows_I[loc_idx] = cols.T.ravel()
            cols_J[loc_idx] = cols.ravel()
            data_IJ[loc_idx] = local_mass.ravel()
            idx += cols.size

        return sps.csc_array((data_IJ, (rows_I, cols_J)))<|MERGE_RESOLUTION|>--- conflicted
+++ resolved
@@ -31,8 +31,6 @@
         return sd.num_cells * self.ndof_per_cell(sd)
 
     def local_dofs_of_cell(self, sd: pg.Grid, c: int) -> np.ndarray:
-<<<<<<< HEAD
-=======
         """
         Compute the local degrees of freedom (DOFs) indices for a cell.
 
@@ -43,7 +41,6 @@
         Returns:
             np.ndarray: Array of local DOF indices associated with the cell.
         """
->>>>>>> 5b65f118
         return sd.num_cells * np.arange(self.ndof_per_cell(sd)) + c
 
     @abc.abstractmethod
@@ -177,7 +174,6 @@
         """
         Computes the local mass matrix for piecewise polynomials.
 
-<<<<<<< HEAD
         Args:
             dim (int): The dimension of the grid.
 
@@ -198,8 +194,6 @@
         """
 
 
-=======
->>>>>>> 5b65f118
 class PwConstants(PieceWisePolynomial):
     """
     Discretization class for the piecewise constants.
@@ -405,49 +399,10 @@
         Returns:
             np.ndarray: Local mass matrix for piecewise linears.
         """
-<<<<<<< HEAD
         lagrange1 = pg.Lagrange1(self.keyword)
         return lagrange1.assemble_local_mass(dim)
 
     def assemble_local_lumped_mass(self, dim: int) -> np.ndarray:
-=======
-        # Data allocation
-        size = np.square(self.ndof_per_cell(sd)) * sd.num_cells
-        rows_I = np.empty(size, dtype=int)
-        cols_J = np.empty(size, dtype=int)
-        data_IJ = np.empty(size)
-        idx = 0
-
-        lagrange1 = pg.Lagrange1(self.keyword)
-        local_mass = lagrange1.assemble_local_mass(sd.dim)
-
-        weight = np.ones(sd.num_cells)
-        if data is not None:
-            weight = (
-                data.get(pp.PARAMETERS, {}).get(self.keyword, {}).get("weight", weight)
-            )
-
-        for c in np.arange(sd.num_cells):
-            # Compute the mass local matrix
-            A = local_mass * sd.cell_volumes[c] * weight[c]
-
-            # Save values for mass local matrix in the global structure
-            dofs_loc = self.local_dofs_of_cell(sd, c)
-            cols = np.tile(dofs_loc, (dofs_loc.size, 1))
-            loc_idx = slice(idx, idx + cols.size)
-
-            rows_I[loc_idx] = cols.T.ravel()
-            cols_J[loc_idx] = cols.ravel()
-            data_IJ[loc_idx] = A.ravel()
-            idx += cols.size
-
-        # Construct the global matrix
-        return sps.csc_array((data_IJ, (rows_I, cols_J)))
-
-    def assemble_lumped_matrix(
-        self, sd: pg.Grid, data: Optional[dict] = None
-    ) -> sps.csc_array:
->>>>>>> 5b65f118
         """
         Computes the local lumped mass matrix for piecewise linears
 
@@ -509,7 +464,6 @@
         l2 = pg.Lagrange2()
         p1 = pg.PwLinears()
         p2 = pg.PwQuadratics()
-<<<<<<< HEAD
 
         # Local dof mapping
         num_cell_edges = l2.num_edges_per_cell(sd.dim)
@@ -532,8 +486,19 @@
 
         return sps.csc_array((data_IJ.ravel(), (rows_I.ravel(), cols_J.ravel())))
 
-
-=======
+    def proj_to_pwQuadratics(self, sd: pg.Grid) -> sps.csc_array:
+        """
+        Projects the P1 discretization to the P2 discretization.
+
+        Args:
+            sd (pg.Grid): The grid object.
+
+        Returns:
+            sps.csc_array: The projection matrix.
+        """
+        l2 = pg.Lagrange2()
+        p1 = pg.PwLinears()
+        p2 = pg.PwQuadratics()
 
         # Local dof mapping
         num_cell_edges = l2.num_edges_per_cell(sd.dim)
@@ -557,7 +522,6 @@
         return sps.csc_array((data_IJ.ravel(), (rows_I.ravel(), cols_J.ravel())))
 
 
->>>>>>> 5b65f118
 class PwQuadratics(PieceWisePolynomial):
     """
     PwQuadratics is a class that represents piecewise quadratic finite element
@@ -586,16 +550,6 @@
         Returns:
             np.ndarray: Local mass matrix for piecewise quadratics.
         """
-<<<<<<< HEAD
-=======
-        # Data allocation
-        size = np.square(self.ndof_per_cell(sd)) * sd.num_cells
-        rows_I = np.empty(size, dtype=int)
-        cols_J = np.empty(size, dtype=int)
-        data_IJ = np.empty(size)
-        idx = 0
-
->>>>>>> 5b65f118
         lagrange2 = pg.Lagrange2(self.keyword)
         return lagrange2.assemble_local_mass(dim)
 
@@ -606,7 +560,6 @@
         Args:
             dim (int): The dimension of the grid.
 
-<<<<<<< HEAD
         Returns:
             np.ndarray: Local lumped mass matrix for piecewise quadratics.
         """
@@ -618,12 +571,6 @@
             vals_at_center = np.array([-1, -1, -1, 4, 4, 4]) / 9
             L = 0.75 * np.outer(vals_at_center, vals_at_center)
             L += np.diag(np.array([1, 1, 1, 0, 0, 0])) / 12
-=======
-            # Save values for mass local matrix in the global structure
-            dof_loc = self.local_dofs_of_cell(sd, c)
-            cols = np.tile(dof_loc, (dof_loc.size, 1))
-            loc_idx = slice(idx, idx + cols.size)
->>>>>>> 5b65f118
 
         else:
             vals_at_center = np.array([-1, -1, -1, -1, 2, 2, 2, 2, 2, 2]) / 8
@@ -686,54 +633,4 @@
 
             vals[c, sd.dim + 1 :] = [func(x) for x in edge_mid_pt.T]
 
-        return vals.ravel(order="F")
-
-    def assemble_lumped_matrix(
-        self, sd: pg.Grid, data: Optional[dict] = None
-    ) -> sps.csc_array:
-        """
-        Assembles the lumped matrix for the given grid.
-
-        Args:
-            sd (pg.Grid): The grid object.
-            data (Optional[dict]): Optional data dictionary.
-
-        Returns:
-            sps.csc_array: The assembled lumped matrix.
-        """
-        weight = np.ones(sd.num_cells)
-        if data is not None:
-            weight = (
-                data.get(pp.PARAMETERS, {}).get(self.keyword, {}).get("weight", weight)
-            )
-
-        # Data allocation
-        size = np.square(self.ndof_per_cell(sd)) * sd.num_cells
-        rows_I = np.empty(size, dtype=int)
-        cols_J = np.empty(size, dtype=int)
-        data_IJ = np.empty(size)
-        idx = 0
-
-        if sd.dim == 2:
-            vals_at_center = np.array([-1, -1, -1, 4, 4, 4]) / 9
-            A_loc = 0.75 * np.outer(vals_at_center, vals_at_center)
-            A_loc += np.diag(np.array([1, 1, 1, 0, 0, 0])) / 12
-
-        else:
-            vals_at_center = np.array([-1, -1, -1, -1, 2, 2, 2, 2, 2, 2]) / 8
-            A_loc = 0.8 * np.outer(vals_at_center, vals_at_center)
-            A_loc += np.diag(np.array([1, 1, 1, 1, 0, 0, 0, 0, 0, 0])) / 20
-
-        for c in np.arange(sd.num_cells):
-            loc_dofs = self.local_dofs_of_cell(sd, c)
-            cols = np.tile(loc_dofs, (loc_dofs.size, 1))
-
-            local_mass = A_loc * sd.cell_volumes[c] * weight[c]
-
-            loc_idx = slice(idx, idx + cols.size)
-            rows_I[loc_idx] = cols.T.ravel()
-            cols_J[loc_idx] = cols.ravel()
-            data_IJ[loc_idx] = local_mass.ravel()
-            idx += cols.size
-
-        return sps.csc_array((data_IJ, (rows_I, cols_J)))+        return vals.ravel(order="F")