"""Module for the discretizations of the L2 space."""

import abc
from typing import Callable, Optional, Type

import numpy as np
import porepy as pp
import scipy.sparse as sps

import pygeon as pg


class PieceWisePolynomial(pg.Discretization):
    """
    PieceWisePolynomial is a subclass of pg.Discretization that represents
    an abstract elementwise polynomial discretization.

    Attributes:
        keyword (str): The keyword for the discretization.

    Methods:
        ndof(sd: pg.Grid) -> int:
            Returns the number of degrees of freedom associated with the method.

        ndof_per_cell(sd: pg.Grid) -> int:
            Abstract method that returns the number of degrees of freedom per cell.

        assemble_diff_matrix(sd: pg.Grid) -> sps.csc_array:
            Assembles and returns the matrix corresponding to the differential operator
            for the given grid.

        assemble_stiff_matrix(sd: pg.Grid, data: Optional[dict] = None)
            -> sps.csc_array:
            Assembles and returns the stiffness matrix for the given grid.

        assemble_nat_bc(sd: pg.Grid, func: Callable[[np.ndarray], np.ndarray], b_faces:
            np.ndarray) -> np.ndarray:
            Assembles and returns the natural boundary condition vector, which is equal
            to zero.

        get_range_discr_class(dim: int) -> Type[pg.Discretization]:
            Returns the discretization class for the range of the differential.
            Raises NotImplementedError if not available.
    """

    def ndof(self, sd: pg.Grid) -> int:
        """
        Returns the number of degrees of freedom associated to the method.
        In this case, it returns the number of cells in the grid.

        Args:
            sd (pg.Grid): The grid object.

        Returns:
            int: The number of degrees of freedom.

        """
        return sd.num_cells * self.ndof_per_cell(sd)

    @abc.abstractmethod
    def ndof_per_cell(self, sd: pg.Grid) -> int:
        """
        Returns the number of degrees of freedom per cell.

        Args:
            sd (pg.Grid): The grid object.

        Returns:
            int: The number of degrees of freedom per cell.
        """

    def assemble_diff_matrix(self, sd: pg.Grid) -> sps.csc_array:
        """
        Assembles the matrix corresponding to the differential operator.

        This method takes a grid object and returns the differential matrix
        corresponding to the given grid.

        Args:
            sd (pg.Grid): The grid object or its subclass.

        Returns:
            sps.csc_array: The differential matrix.

        """
        return sps.csc_array((0, self.ndof(sd)))

    def assemble_stiff_matrix(
        self, sd: pg.Grid, data: Optional[dict] = None
    ) -> sps.csc_array:
        """
        Assembles the stiffness matrix for the given grid.

        Args:
            sd (pg.Grid): The grid or a subclass.
            data (Optional[dict]): Additional data for the assembly process.

        Returns:
            sps.csc_array: The assembled stiffness matrix.
        """
        return sps.csc_array((self.ndof(sd), self.ndof(sd)))

    def assemble_nat_bc(
        self, sd: pg.Grid, func: Callable[[np.ndarray], np.ndarray], b_faces: np.ndarray
    ) -> np.ndarray:
        """
        Assembles the natural boundary condition vector, equal to zero.

        Args:
            sd (pg.Grid): The grid object.
            func (Callable[[np.ndarray], np.ndarray]): The function defining the
                 natural boundary condition.
            b_faces (np.ndarray): The array of boundary faces.

        Returns:
            np.ndarray: The assembled natural boundary condition vector.
        """
        return np.zeros(self.ndof(sd))

    def get_range_discr_class(self, dim: int) -> Type[pg.Discretization]:
        """
        Returns the discretization class for the range of the differential.

        Args:
            dim (int): The dimension of the range space.

        Raises:
            NotImplementedError: There is no zero discretization available in PyGeoN.
        """
        raise NotImplementedError("There's no zero discretization in PyGeoN (yet)")


class PwConstants(PieceWisePolynomial):
    """
    Discretization class for the piecewise constants.
    NB! Each degree of freedom is the integral over the cell.

    Attributes:
        keyword (str): The keyword for the discretization.

    Methods:
        ndof_per_cell(sd: pg.Grid) -> int:
            Method that returns the number of degrees of freedom per cell.

        assemble_mass_matrix(sd: pg.Grid, data: Optional[dict] = None) -> sps.csc_array:
            Computes the mass matrix for piecewise constants.

        assemble_lumped_matrix(sd: pg.Grid, data: Optional[dict] = None)
            -> sps.csc_array:
            Computes the lumped mass matrix, which coincides with the mass matrix for
            P0.

        interpolate(sd: pg.Grid, func: Callable[[np.ndarray], np.ndarray])
            -> sps.csc_array:
            Interpolates a function onto the finite element space.

        eval_at_cell_centers(sd: pg.Grid) -> sps.csc_array:
            Assembles the matrix that evaluates a function at the cell centers of a
            grid.

        error_l2(sd: pg.Grid, num_sol: np.ndarray, ana_sol: Callable[[np.ndarray],
            np.ndarray], relative: Optional[bool] = True,
            etype: Optional[str] = "specific") -> float:
            Returns the l2 error computed against an analytical solution given as a
            function.

        _cell_error(sd: pg.Grid, num_sol: np.ndarray, int_sol: np.ndarray) -> float:
            Calculate the error for each cell in the finite element mesh.
    """

    def ndof_per_cell(self, sd: pg.Grid) -> int:
        """
        Returns the number of degrees of freedom per cell.

        Args:
            sd (pg.Grid): The grid object.

        Returns:
            int: The number of degrees of freedom per cell.
        """
        return 1

    def assemble_mass_matrix(
        self, sd: pg.Grid, data: Optional[dict] = None
    ) -> sps.csc_array:
        """
        Computes the mass matrix for piecewise constants

        Args:
            sd (pg.Grid): The grid on which to assemble the matrix.
            data (Optional[dict]): Dictionary with possible scaling.

        Returns:
            sps.csc_array: Sparse csc matrix of shape (sd.num_cells, sd.num_cells).
        """
        return sps.diags_array(1 / sd.cell_volumes).tocsc()

    def assemble_lumped_matrix(
        self, sd: pg.Grid, data: Optional[dict] = None
    ) -> sps.csc_array:
        """
        Computes the lumped mass matrix, which coincides with the mass matrix for P0.

        Parameters:
            sd (pg.Grid): The grid on which to assemble the matrix.
            data (Optional[dict]): Additional data for the assembly process.

        Returns:
            sps.csc_array: The assembled lumped mass matrix.
        """
        return self.assemble_mass_matrix(sd, data)

    def interpolate(
        self, sd: pg.Grid, func: Callable[[np.ndarray], np.ndarray]
    ) -> np.ndarray:
        """
        Interpolates a function onto the finite element space

        Args:
            sd (pg.Grid): Grid or a subclass.
            func (Callable[[np.ndarray], np.ndarray]): A function that returns the
                function values at coordinates.

        Returns:
            np.ndarray: The values of the degrees of freedom.
        """
        return np.array(
            [func(x) * vol for (x, vol) in zip(sd.cell_centers.T, sd.cell_volumes)]
        )

    def proj_to_pwLinears(self, sd: pg.Grid) -> sps.csc_array:
        """
        Projects the P0 discretization to the P1 discretization.

        Args:
            sd (pg.Grid): The grid object.

        Returns:
            sps.csc_array: The projection matrix.
        """
        return sps.vstack([self.eval_at_cell_centers(sd)] * (sd.dim + 1)).tocsc()

    def eval_at_cell_centers(self, sd: pg.Grid) -> sps.csc_array:
        """
        Assembles the matrix that evaluates a function at the cell centers of a grid.

        Args:
            sd (pg.Grid): The grid or a subclass.

        Returns:
            sps.csc_array: The evaluation matrix.
        """
        return sps.diags_array(1 / sd.cell_volumes).tocsc()

    def error_l2(
        self,
        sd: pg.Grid,
        num_sol: np.ndarray,
        ana_sol: Callable[[np.ndarray], np.ndarray],
        relative: bool = True,
        etype: str = "specific",
        data: Optional[dict] = None,
    ) -> float:
        """
        Returns the l2 error computed against an analytical solution given as a
        function.

        Args:
            sd (pg.Grid): Grid, or a subclass.
            num_sol (np.ndarray): Vector of the numerical solution.
            ana_sol (Callable[[np.ndarray], np.ndarray]): Function that represents the
                analytical solution.
            relative (Optional[bool], optional): Compute the relative error or not.
                Defaults to True.
            etype (Optional[str], optional): Type of error computed. Defaults to
            "specific".

        Returns:
            float: The computed error.
        """
        if etype == "standard":
            return super().error_l2(sd, num_sol, ana_sol, relative, etype)

        int_sol = np.array([ana_sol(x) for x in sd.nodes.T])
        proj = self.eval_at_cell_centers(sd)
        num_sol = proj @ num_sol

        norm = self._cell_error(sd, np.zeros_like(num_sol), int_sol) if relative else 1
        return self._cell_error(sd, num_sol, int_sol) / norm

    def _cell_error(
        self, sd: pg.Grid, num_sol: np.ndarray, int_sol: np.ndarray
    ) -> float:
        """
        Calculate the error for each cell in the finite element mesh.

        Args:
            sd (pg.Grid): The finite element mesh.
            num_sol (np.ndarray): The numerical solution.
            int_sol (np.ndarray): The interpolated solution.

        Returns:
            float: The error for each cell.
        """
        cell_nodes = sd.cell_nodes()
        err = 0
        for c in np.arange(sd.num_cells):
            loc = slice(cell_nodes.indptr[c], cell_nodes.indptr[c + 1])
            nodes_loc = cell_nodes.indices[loc]
            diff = int_sol[nodes_loc] - num_sol[c]

            err += sd.cell_volumes[c] * diff @ diff.T
        return np.sqrt(err / (sd.dim + 1))


class PwLinears(PieceWisePolynomial):
    """
    Discretization class for piecewise linear finite element method.

    Attributes:
        keyword (str): The keyword for the discretization.

    Methods:
        ndof_per_cell(sd: pg.Grid) -> int:
            Abstract method that returns the number of degrees of freedom per cell.

        assemble_mass_matrix(sd: pg.Grid, data: Optional[dict] = None) -> sps.csc_array:
            Computes the mass matrix for piecewise linears.

        eval_at_cell_centers(sd: pg.Grid) -> np.ndarray:
            Assembles the matrix for evaluating the discretization at the cell centers.
            Not implemented.

        interpolate(sd: pg.Grid, func: Callable[[np.ndarray], np.ndarray])
            -> np.ndarray:
            Interpolates a function onto the finite element space. Not implemented.
    """

    def ndof_per_cell(self, sd: pg.Grid) -> int:
        """
        Returns the number of degrees of freedom per cell.

        Args:
            sd (pg.Grid): The grid object.

        Returns:
            int: The number of degrees of freedom per cell.
        """
        return sd.dim + 1

    def assemble_mass_matrix(
        self, sd: pg.Grid, data: Optional[dict] = None
    ) -> sps.csc_array:
        """
        Computes the mass matrix for piecewise linears

        Args:
            sd (pg.Grid): The grid on which to assemble the matrix.
            data (Optional[dict]): Dictionary with possible scaling.

        Returns:
            sps.csc_array: Sparse csc matrix of shape (sd.num_cells, sd.num_cells).
        """
        # Data allocation
        size = np.square(sd.dim + 1) * sd.num_cells
        rows_I = np.empty(size, dtype=int)
        cols_J = np.empty(size, dtype=int)
        data_IJ = np.empty(size)
        idx = 0

        lagrange1 = pg.Lagrange1(self.keyword)
        local_mass = lagrange1.local_mass(sd.dim)

        weight = np.ones(sd.num_cells)
        if data is not None:
            weight = (
                data.get(pp.PARAMETERS, {}).get(self.keyword, {}).get("weight", weight)
            )

        for c in np.arange(sd.num_cells):
            # Compute the mass local matrix
            A = local_mass * sd.cell_volumes[c] * weight[c]

            # Save values for mass local matrix in the global structure
            dofs_loc = sd.num_cells * np.arange(sd.dim + 1) + c
            cols = np.tile(dofs_loc, (dofs_loc.size, 1))
            loc_idx = slice(idx, idx + cols.size)

            rows_I[loc_idx] = cols.T.ravel()
            cols_J[loc_idx] = cols.ravel()
            data_IJ[loc_idx] = A.ravel()
            idx += cols.size

        # Construct the global matrix
        return sps.csc_array((data_IJ, (rows_I, cols_J)))

    def assemble_lumped_matrix(
        self, sd: pg.Grid, data: Optional[dict] = None
    ) -> sps.csc_array:
        """
        Assembles the lumped matrix for the given grid.

        Args:
            sd (pg.Grid): The grid object.
            data (Optional[dict]): Optional data dictionary.

        Returns:
            sps.csc_array: The assembled lumped matrix.
        """
        weight = np.ones(sd.num_cells)
        if data is not None:
            weight = (
                data.get(pp.PARAMETERS, {}).get(self.keyword, {}).get("weight", weight)
            )

        diag = np.tile(weight * sd.cell_volumes / (sd.dim + 1), sd.dim + 1)
        return sps.diags_array(diag).tocsc()

    def eval_at_cell_centers(self, sd: pg.Grid) -> sps.csc_array:
        """
        Assembles the matrix for evaluating the discretization at the cell centers.

        Args:
            sd (pg.Grid): Grid object or a subclass.

        Returns:
            sps.csc_array: The evaluation matrix.
        """
        matr = sps.hstack([sps.eye_array(sd.num_cells)] * (sd.dim + 1)) / (sd.dim + 1)
        return matr.tocsc()

    def interpolate(
        self, sd: pg.Grid, func: Callable[[np.ndarray], np.ndarray]
    ) -> np.ndarray:
        """
        Interpolates a function onto the finite element space

        Args:
            sd (pg.Grid): grid, or a subclass.
            func (Callable): a function that returns the function values at coordinates

        Returns:
            np.ndarray: the values of the degrees of freedom
        """
        cell_nodes = sd.cell_nodes()
        vals = np.zeros((sd.num_cells, sd.dim + 1))

        for c in np.arange(sd.num_cells):
            loc = slice(cell_nodes.indptr[c], cell_nodes.indptr[c + 1])
            nodes_loc = cell_nodes.indices[loc]

            vals[c, :] = [func(x) for x in sd.nodes[:, nodes_loc].T]

        return vals.ravel(order="F")


class PwQuadratics(PieceWisePolynomial):
    """
    PwQuadratics is a class that represents piecewise quadratic finite element
    discretizations.

    Attributes:
        keyword (str): The keyword for the discretization.

    Methods:
        ndof_per_cell(sd: pg.Grid) -> int:
            Method that returns the number of degrees of freedom per cell.

        assemble_mass_matrix(sd: pg.Grid, data: Optional[dict] = None) -> sps.csc_array:
            Computes the mass matrix for piecewise quadratics.

        eval_at_cell_centers(sd: pg.Grid) -> sps.csc_array:
            Assembles the matrix for evaluating the discretization at the cell centers.

        interpolate(sd: pg.Grid, func: Callable[[np.ndarray], np.ndarray])
            -> np.ndarray:
            Interpolates a function onto the finite element space.
    """

    def ndof_per_cell(self, sd: pg.Grid) -> int:
        """
        Returns the number of degrees of freedom per cell.

        Args:
            sd (pg.Grid): The grid object.

        Returns:
            int: The number of degrees of freedom per cell.
        """
        return (sd.dim + 1) * (sd.dim + 2) // 2

    def assemble_mass_matrix(
        self, sd: pg.Grid, data: Optional[dict] = None
    ) -> sps.csc_array:
        """
        Computes the mass matrix for piecewise quadratics.

        Args:
            sd (pg.Grid): The grid on which to assemble the matrix.
            data (Optional[dict]): Dictionary with possible scaling.

        Returns:
            sps.csc_array: Sparse csc matrix of shape (ndof, ndof).
        """
        # Data allocation
        ndof_per_cell = self.ndof_per_cell(sd)
        size = np.square(ndof_per_cell) * sd.num_cells
        rows_I = np.empty(size, dtype=int)
        cols_J = np.empty(size, dtype=int)
        data_IJ = np.empty(size)
        idx = 0

        lagrange2 = pg.Lagrange2(self.keyword)
        local_mass = lagrange2.assemble_local_mass(sd.dim)

        weight = np.ones(sd.num_cells)
        if data is not None:
            weight = (
                data.get(pp.PARAMETERS, {}).get(self.keyword, {}).get("weight", weight)
            )

        for c in np.arange(sd.num_cells):
            # Compute the mass local matrix
            A = local_mass * sd.cell_volumes[c] * weight[c]

            # Save values for mass local matrix in the global structure
            dof_loc = np.arange(ndof_per_cell) * sd.num_cells + c
            cols = np.tile(dof_loc, (dof_loc.size, 1))
            loc_idx = slice(idx, idx + cols.size)

            rows_I[loc_idx] = cols.T.ravel()
            cols_J[loc_idx] = cols.ravel()
            data_IJ[loc_idx] = A.ravel()
            idx += cols.size

        # Construct the global matrix
        return sps.csc_array((data_IJ, (rows_I, cols_J)))

    def eval_at_cell_centers(self, sd: pg.Grid) -> sps.csc_array:
        """
        Assembles the matrix for evaluating the discretization at the cell centers.

        Args:
            sd (pg.Grid): Grid object or a subclass.

        Returns:
            sps.csc_array: The evaluation matrix.
        """
        val_at_cc = 1 / (sd.dim + 1)
        eval_nodes = val_at_cc * (2 * val_at_cc - 1) * sps.eye_array(sd.num_cells)
        eval_nodes_stacked = sps.hstack([eval_nodes] * (sd.dim + 1))

        num_edges_per_cells = sd.dim * (sd.dim + 1) // 2
        eval_edges = 4 * val_at_cc * val_at_cc * sps.eye_array(sd.num_cells)
        eval_edges_stacked = sps.hstack([eval_edges] * num_edges_per_cells)

        return sps.hstack((eval_nodes_stacked, eval_edges_stacked)).tocsc()

    def interpolate(
        self, sd: pg.Grid, func: Callable[[np.ndarray], np.ndarray]
    ) -> np.ndarray:
        """
        Interpolates a function onto the finite element space

        Args:
            sd (pg.Grid): grid, or a subclass.
            func (Callable): a function that returns the function values at degrees of
                freedom

        Returns:
            np.ndarray: the values of the degrees of freedom
        """
        lagrange2 = pg.Lagrange2(self.keyword)
        edge_nodes = lagrange2.get_local_edge_nodes(sd.dim)

        cell_nodes = sd.cell_nodes()
        vals = np.empty((sd.num_cells, self.ndof_per_cell(sd)))

        for c in np.arange(sd.num_cells):
            loc = slice(cell_nodes.indptr[c], cell_nodes.indptr[c + 1])
            nodes_loc = cell_nodes.indices[loc]

            vals[c, : sd.dim + 1] = [func(x) for x in sd.nodes[:, nodes_loc].T]

            edge_nodes_loc = nodes_loc[edge_nodes]
            edge_mid_pt = (
                sd.nodes[:, edge_nodes_loc[:, 0]] + sd.nodes[:, edge_nodes_loc[:, 1]]
            )
            edge_mid_pt /= 2

            vals[c, sd.dim + 1 :] = [func(x) for x in edge_mid_pt.T]

<<<<<<< HEAD
        return vals.ravel()

    class PwQuadratic(pg.Discretization):
        def ndof(self, sd: pg.Grid) -> int:
            return sd.num_cells * self.ndof_per_cell(sd)

        def ndof_per_cell(self, sd: pg.Grid) -> int:
            return (sd.dim + 1) * (sd.dim + 2) / 2

        def assemble_mass_matrix(self, sd, data=None):
            # Data allocation
            size = np.square(self.ndof_per_cell(sd)) * sd.num_cells
            rows_I = np.empty(size, dtype=int)
            cols_J = np.empty(size, dtype=int)
            data_IJ = np.empty(size)
            idx = 0

            lagrange2 = pg.Lagrange2(self.keyword)
            local_mass = lagrange2.assemble_local_mass(sd.dim)

            weight = np.ones(sd.num_cells)
            if data is None:
                weight = (
                    data.get(pp.PARAMETERS, {})
                    .get(self.keyword, {})
                    .get("weight", weight)
                )

            for c in np.arange(sd.num_cells):
                # Compute the mass local matrix
                A = local_mass * sd.cell_volumes[c] * weight[c]

                dof_loc = sd.num_cells * np.arange(self.ndof_per_cell(sd)) + c
                cols = np.tile(dof_loc, (dof_loc.size, 1))
                loc_idx = slice(idx, idx + cols.size)

                rows_I[loc_idx] = cols.T.ravel()
                cols_J[loc_idx] = cols.ravel()
                data_IJ[loc_idx] = A.ravel()
                idx += cols.size

            # Construct the global matrix
            return sps.csc_array((data_IJ, (rows_I, cols_J)))

    def assemble_diff_matrix(self, sd: pg.Grid) -> sps.csc_array:
        """
        Assembles the matrix corresponding to the differential operator.

        Args:
            sd (pg.Grid): Grid object or a subclass.

        Returns:
            sps.csc_array: The differential matrix.
        """
        return sps.csc_array((0, self.ndof(sd)))

    def assemble_stiff_matrix(
        self, sd: pg.Grid, data: Optional[dict] = None
    ) -> sps.csc_array:
        """
        Assembles the stiffness matrix for the given grid.

        Args:
            sd (pg.Grid): The grid or a subclass.
            data (Optional[dict]): Additional data for the assembly process.

        Returns:
            sps.csc_array: The assembled stiffness matrix.
        """
        return sps.csc_array((self.ndof(sd), self.ndof(sd)))

    def assemble_nat_bc(
        self, sd: pg.Grid, func: Callable[[np.ndarray], np.ndarray], b_faces: np.ndarray
    ) -> np.ndarray:
        """
        Assembles the natural boundary condition vector, equal to zero.

        Args:
            sd (pg.Grid): The grid object.
            func (Callable): The function representing the natural boundary condition.
            b_faces (np.ndarray): The array of boundary faces.

        Returns:
            np.ndarray: The assembled natural boundary condition term.
        """
        return np.zeros(self.ndof(sd))

    def get_range_discr_class(self, dim: int) -> object:
        """
        Returns the discretization class that contains the range of the differential

        Args:
            dim (int): The dimension of the range

        Returns:
            pg.Discretization: The discretization class containing the range of the
                differential
        """
        raise NotImplementedError("There's no zero discretization in PyGeoN (yet)")

    def eval_at_cell_centers(self, sd: pg.Grid) -> np.ndarray:
        raise NotImplementedError("Not implemented")

    def interpolate(
        self, sd: pg.Grid, func: Callable[[np.ndarray], np.ndarray]
    ) -> np.ndarray:
        raise NotImplementedError("Not implemented")
=======
        return vals.ravel(order="F")
>>>>>>> e96d6797
<|MERGE_RESOLUTION|>--- conflicted
+++ resolved
@@ -590,114 +590,4 @@
 
             vals[c, sd.dim + 1 :] = [func(x) for x in edge_mid_pt.T]
 
-<<<<<<< HEAD
-        return vals.ravel()
-
-    class PwQuadratic(pg.Discretization):
-        def ndof(self, sd: pg.Grid) -> int:
-            return sd.num_cells * self.ndof_per_cell(sd)
-
-        def ndof_per_cell(self, sd: pg.Grid) -> int:
-            return (sd.dim + 1) * (sd.dim + 2) / 2
-
-        def assemble_mass_matrix(self, sd, data=None):
-            # Data allocation
-            size = np.square(self.ndof_per_cell(sd)) * sd.num_cells
-            rows_I = np.empty(size, dtype=int)
-            cols_J = np.empty(size, dtype=int)
-            data_IJ = np.empty(size)
-            idx = 0
-
-            lagrange2 = pg.Lagrange2(self.keyword)
-            local_mass = lagrange2.assemble_local_mass(sd.dim)
-
-            weight = np.ones(sd.num_cells)
-            if data is None:
-                weight = (
-                    data.get(pp.PARAMETERS, {})
-                    .get(self.keyword, {})
-                    .get("weight", weight)
-                )
-
-            for c in np.arange(sd.num_cells):
-                # Compute the mass local matrix
-                A = local_mass * sd.cell_volumes[c] * weight[c]
-
-                dof_loc = sd.num_cells * np.arange(self.ndof_per_cell(sd)) + c
-                cols = np.tile(dof_loc, (dof_loc.size, 1))
-                loc_idx = slice(idx, idx + cols.size)
-
-                rows_I[loc_idx] = cols.T.ravel()
-                cols_J[loc_idx] = cols.ravel()
-                data_IJ[loc_idx] = A.ravel()
-                idx += cols.size
-
-            # Construct the global matrix
-            return sps.csc_array((data_IJ, (rows_I, cols_J)))
-
-    def assemble_diff_matrix(self, sd: pg.Grid) -> sps.csc_array:
-        """
-        Assembles the matrix corresponding to the differential operator.
-
-        Args:
-            sd (pg.Grid): Grid object or a subclass.
-
-        Returns:
-            sps.csc_array: The differential matrix.
-        """
-        return sps.csc_array((0, self.ndof(sd)))
-
-    def assemble_stiff_matrix(
-        self, sd: pg.Grid, data: Optional[dict] = None
-    ) -> sps.csc_array:
-        """
-        Assembles the stiffness matrix for the given grid.
-
-        Args:
-            sd (pg.Grid): The grid or a subclass.
-            data (Optional[dict]): Additional data for the assembly process.
-
-        Returns:
-            sps.csc_array: The assembled stiffness matrix.
-        """
-        return sps.csc_array((self.ndof(sd), self.ndof(sd)))
-
-    def assemble_nat_bc(
-        self, sd: pg.Grid, func: Callable[[np.ndarray], np.ndarray], b_faces: np.ndarray
-    ) -> np.ndarray:
-        """
-        Assembles the natural boundary condition vector, equal to zero.
-
-        Args:
-            sd (pg.Grid): The grid object.
-            func (Callable): The function representing the natural boundary condition.
-            b_faces (np.ndarray): The array of boundary faces.
-
-        Returns:
-            np.ndarray: The assembled natural boundary condition term.
-        """
-        return np.zeros(self.ndof(sd))
-
-    def get_range_discr_class(self, dim: int) -> object:
-        """
-        Returns the discretization class that contains the range of the differential
-
-        Args:
-            dim (int): The dimension of the range
-
-        Returns:
-            pg.Discretization: The discretization class containing the range of the
-                differential
-        """
-        raise NotImplementedError("There's no zero discretization in PyGeoN (yet)")
-
-    def eval_at_cell_centers(self, sd: pg.Grid) -> np.ndarray:
-        raise NotImplementedError("Not implemented")
-
-    def interpolate(
-        self, sd: pg.Grid, func: Callable[[np.ndarray], np.ndarray]
-    ) -> np.ndarray:
-        raise NotImplementedError("Not implemented")
-=======
-        return vals.ravel(order="F")
->>>>>>> e96d6797
+        return vals.ravel(order="F")