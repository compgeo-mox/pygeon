--- conflicted
+++ resolved
@@ -45,7 +45,6 @@
         )
 
         # Save the coefficient for the trace contribution
-<<<<<<< HEAD
         comp = ~np.isinf(lambda_)
         coeff = 1 / sd.dim / (2 * mu)
         coeff[comp] = (
@@ -53,10 +52,6 @@
         )
 
         data_tr_space = pp.initialize_data({}, self.keyword, {"weight": coeff})
-=======
-        coeff = lambda_ / (2 * mu + sd.dim * lambda_) / (2 * mu)
-        data_tr_space = pp.initialize_data({}, self.keyword, {pg.WEIGHT: coeff})
->>>>>>> 80ed0c8a
 
         # Assemble the block diagonal mass matrix
         D = self.assemble_mass_matrix(sd, data_self)
