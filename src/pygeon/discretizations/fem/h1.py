import numpy as np
import porepy as pp
import scipy.sparse as sps

import pygeon as pg


class Lagrange1(pg.Discretization):
    def ndof(self, sd: pg.Grid) -> int:
        """
        Returns the number of degrees of freedom associated to the method.
        In this case number of nodes.

        Args
            sd: grid, or a subclass.

        Returns
            ndof: the number of degrees of freedom.
        """
        return sd.num_nodes

    def assemble_mass_matrix(self, sd: pg.Grid, data: dict = None):
        """
        Returns the mass matrix for the lowest order Lagrange element

        Args
            sd : grid.

        Returns
            matrix: sparse (sd.num_nodes, sd.num_nodes)
                Mass matrix obtained from the discretization.

        """

        # Data allocation
        size = np.power(sd.dim + 1, 2) * sd.num_cells
        rows_I = np.empty(size, dtype=int)
        cols_J = np.empty(size, dtype=int)
        data_IJ = np.empty(size)
        idx = 0

        cell_nodes = sd.cell_nodes()

        for c in np.arange(sd.num_cells):
            # For the current cell retrieve its nodes
            loc = slice(cell_nodes.indptr[c], cell_nodes.indptr[c + 1])
            nodes_loc = cell_nodes.indices[loc]

            # Compute the mass-H1 local matrix
            A = self.local_mass(sd.cell_volumes[c], sd.dim)

            # Save values for mass-H1 local matrix in the global structure
            cols = np.tile(nodes_loc, (nodes_loc.size, 1))
            loc_idx = slice(idx, idx + cols.size)
            rows_I[loc_idx] = cols.T.ravel()
            cols_J[loc_idx] = cols.ravel()
            data_IJ[loc_idx] = A.ravel()
            idx += cols.size

        # Construct the global matrix
        return sps.csc_matrix((data_IJ, (rows_I, cols_J)))

    def local_mass(self, c_volume, dim):
        """Compute the local mass matrix.

        Args
        c_volume : scalar
            Cell volume.

        Return
        ------
        out: ndarray (num_faces_of_cell, num_faces_of_cell)
            Local mass Hdiv matrix.
        """

        M = np.ones((dim + 1, dim + 1)) + np.identity(dim + 1)
        return c_volume * M / ((dim + 1) * (dim + 2))

    def assemble_stiffness_matrix(self, sd: pg.Grid, data: dict):
        # If a 0-d grid is given then we return a zero matrix
        if sd.dim == 0:
            return sps.csc_matrix((1, 1))

        # Get dictionary for parameter storage
        parameter_dictionary = data[pp.PARAMETERS][self.keyword]
        # Retrieve the permeability, boundary conditions
        k = parameter_dictionary["second_order_tensor"]

        # Map the domain to a reference geometry (i.e. equivalent to compute
        # surface coordinates in 1d and 2d)
        _, _, _, R, dim, node_coords = pp.map_geometry.map_grid(sd)

        if not data.get("is_tangential", False):
            # Rotate the permeability tensor and delete last dimension
            if sd.dim < 3:
                k = k.copy()
                k.rotate(R)
                remove_dim = np.where(np.logical_not(dim))[0]
                k.values = np.delete(k.values, (remove_dim), axis=0)
                k.values = np.delete(k.values, (remove_dim), axis=1)

        # Allocate the data to store matrix entries, that's the most efficient
        # way to create a sparse matrix.
        size = np.power(sd.dim + 1, 2) * sd.num_cells
        rows_I = np.empty(size, dtype=int)
        cols_J = np.empty(size, dtype=int)
        data_IJ = np.empty(size)
        idx = 0

        cell_nodes = sd.cell_nodes()

        for c in np.arange(sd.num_cells):
            # For the current cell retrieve its nodes
            loc = slice(cell_nodes.indptr[c], cell_nodes.indptr[c + 1])

            nodes_loc = cell_nodes.indices[loc]
            coord_loc = node_coords[:, nodes_loc]

            # Compute the stiff-H1 local matrix
            A = self.local_stiff(
                k.values[0 : sd.dim, 0 : sd.dim, c],
                sd.cell_volumes[c],
                coord_loc,
                sd.dim,
            )

            # Save values for stiff-H1 local matrix in the global structure
            cols = np.tile(nodes_loc, (nodes_loc.size, 1))
            loc_idx = slice(idx, idx + cols.size)
            rows_I[loc_idx] = cols.T.ravel()
            cols_J[loc_idx] = cols.ravel()
            data_IJ[loc_idx] = A.ravel()
            idx += cols.size

        # Construct the global matrices
        return sps.csc_matrix((data_IJ, (rows_I, cols_J)))

    def assemble_diff_matrix(self, sd: pg.Grid):
        if sd.dim == 3:
            return sd.ridge_peaks.T
        elif sd.dim == 2:
            return sd.face_ridges.T
        elif sd.dim == 1:
            return sd.cell_faces.T
        elif sd.dim == 0:
            return sps.csc_matrix((0, 1))
        else:
            raise ValueError

    def local_stiff(self, K, c_volume, coord, dim):
        """
        Compute the local stiffness matrix for P1.

        Args
            K : ndarray (dim, dim)
                Permeability of the cell.
            c_volume : scalar
                Cell volume.

        Returns
            out: ndarray (num_faces_of_cell, num_faces_of_cell)
                Local mass Hdiv matrix.
        """

        dphi = self.local_grads(coord, dim)

        return c_volume * np.dot(dphi.T, np.dot(K, dphi))

    @staticmethod
    def local_grads(coord, dim):
        Q = np.hstack((np.ones((dim + 1, 1)), coord.T))
        invQ = np.linalg.inv(Q)
        return invQ[1:, :]

    def assemble_lumped_matrix(self, sd: pg.Grid, data: dict = None):
        volumes = sd.cell_nodes() * sd.cell_volumes / (sd.dim + 1)
        return sps.diags(volumes)

    def eval_at_cell_centers(self, sd: pg.Grid):
<<<<<<< HEAD

        if sd.dim == 0:
            return sd.cell_nodes().T.tocsc()

=======
>>>>>>> d76ac64b
        # Allocation
        size = (sd.dim + 1) * sd.num_cells
        rows_I = np.empty(size, dtype=int)
        cols_J = np.empty(size, dtype=int)
        data_IJ = np.empty(size)
        idx = 0

        cell_nodes = sd.cell_nodes()

        for c in np.arange(sd.num_cells):
            # For the current cell retrieve its nodes
            loc = slice(cell_nodes.indptr[c], cell_nodes.indptr[c + 1])

            nodes_loc = cell_nodes.indices[loc]

            loc_idx = slice(idx, idx + nodes_loc.size)
            rows_I[loc_idx] = c
            cols_J[loc_idx] = nodes_loc
            data_IJ[loc_idx] = 1.0 / (sd.dim + 1)
            idx += nodes_loc.size

        # Construct the global matrices
        return sps.csc_matrix((data_IJ, (rows_I, cols_J)))

    def interpolate(self, sd: pg.Grid, func):
        return np.array([func(x) for x in sd.nodes.T])

    def assemble_nat_bc(self, sd: pg.Grid, func, b_faces):
        """
        Assembles the 'natural' boundary condition
        (u, func)_Gamma with u a test function in Lagrange1
        """
        vals = np.zeros(self.ndof(sd))

        for face in b_faces:
            loc = slice(sd.face_nodes.indptr[face], sd.face_nodes.indptr[face + 1])
            loc_n = sd.face_nodes.indices[loc]

            vals[loc_n] += (
                func(sd.face_centers[:, face]) * sd.face_areas[face] / loc_n.size
            )

        return vals

    def get_range_discr_class(self, dim):
        if dim == 3:
            return pg.Nedelec0
        elif dim == 2:
            return pg.RT0
        elif dim == 1:
            return pg.PwConstants
        else:
            raise NotImplementedError("There's no zero discretization in PyGeoN")<|MERGE_RESOLUTION|>--- conflicted
+++ resolved
@@ -177,13 +177,9 @@
         return sps.diags(volumes)
 
     def eval_at_cell_centers(self, sd: pg.Grid):
-<<<<<<< HEAD
-
         if sd.dim == 0:
             return sd.cell_nodes().T.tocsc()
 
-=======
->>>>>>> d76ac64b
         # Allocation
         size = (sd.dim + 1) * sd.num_cells
         rows_I = np.empty(size, dtype=int)
