from typing import Optional

import numpy as np
import scipy.linalg
import scipy.sparse as sps
import scipy.sparse.csgraph as csgraph  # type: ignore[import-untyped]


<<<<<<< HEAD
def assemble_inverse(M: sps.csc_array, rtol=1e-10) -> sps.csc_array:
=======
def assemble_inverse(M: sps.csc_array, rtol: Optional[float] = 1e-10) -> sps.csc_array:
>>>>>>> 5b65f118
    """
    Assembles the block-wise inverse of a sparse matrix based on connected components.

    This function computes the inverse of a sparse matrix M by dividing it into
    submatrices corresponding to connected components. Each submatrix is inverted
    independently, and the results are assembled into the final inverse matrix.

    Args:
        M (sps.csc_array): A sparse matrix in Compressed Sparse Column (CSC) format.
<<<<<<< HEAD
        rtol (float): Relative tolerance for removing small matrix entries.
=======
        rtol (float, optional): Relative tolerance for removing small matrix entries.
>>>>>>> 5b65f118
            Default 1e-10.

    Returns:
        sps.csc_array: The block-wise inverse of the input matrix M in CSC format.

    Notes:
        - The function uses the connected components of the graph represented by M
          to determine the blocks for inversion.
        - The inversion is performed using dense matrix operations for each block,
          which may be computationally expensive for large blocks.
    """
    # Remove small entries in the matrix
    M.data[np.abs(M.data) <= rtol * np.max(M.data)] = 0
    M.eliminate_zeros()

    # Get connected components
    n_components, labels = csgraph.connected_components(M, directed=False)

    # Convert M to LIL format for efficient row and column access
    M_lil = M.tolil()
    inv_M_lil = sps.lil_array(M_lil.shape)

    # Iterate over each connected component of the matrix M
    for patch in np.arange(n_components):
        # Get the indices of the connected component
        indices = np.where(labels == patch)[0]

        # Create a submatrix for the connected component
        submat = M_lil[np.ix_(indices, indices)].toarray()  # type: ignore[index]
        inv_submat = np.linalg.inv(submat)

        # Store the inverse in the corresponding positions
        inv_M_lil[np.ix_(indices, indices)] = inv_submat

    # Convert the inverse matrix back to CSC format
    return inv_M_lil.tocsc()


<<<<<<< HEAD
def block_diag_solver(M: sps.csc_array, B: sps.csc_array, rtol=1e-10) -> sps.csc_array:
=======
def block_diag_solver(
    M: sps.csc_array, B: sps.csc_array, rtol: Optional[float] = 1e-10
) -> sps.csc_array:
>>>>>>> 5b65f118
    """
    Solves a block diagonal system of linear equations for each connected component.

    This function takes a sparse block diagonal matrix M assumed to be symmetric and
    positive defined and a right-hand side matrix B, and solves the system MX = B for
    each connected component of the matrix M.

    The connected components are determined using a graph representation of the matrix.

    Args:
        M (sps.csc_array): A symmetric and positive defined sparse matrix in Compressed
            Sparse Column (CSC) format, representing the block diagonal system. It is
            assumed to be symmetric and positive definite.
        B (sps.csc_array): The right-hand side matrix in Compressed Sparse Column (CSC)
            format.
<<<<<<< HEAD
        rtol (float): Relative tolerance for removing small matrix entries.
=======
        rtol (float, optional): Relative tolerance for removing small matrix entries.
>>>>>>> 5b65f118
            Default 1e-10.

    Returns:
        sps.csc_array: The solution matrix X.

    Notes:
        - The function identifies connected components of the matrix M using the
          connected_components function from `scipy.sparse.csgraph`.
        - For each connected component, the corresponding submatrix and subvector are
          extracted, and the system is solved using `numpy.linalg.solve`.
        - If the right-hand side B is sparse and contains zero entries for a connected
          component, the solution for that component is skipped.
    """
    # Remove small entries in the matrix
    M.data[np.abs(M.data) <= rtol * np.max(M.data)] = 0
    M.eliminate_zeros()

    # Get connected components
    n_components, labels = csgraph.connected_components(M, directed=False)

    # Convert M and B to LIL format for efficient row and column access
    M_lil = M.tolil()
    B_lil = B.tolil()
    sol = sps.lil_array(B.shape)

    # Iterate over each connected component of the matrix M
    for patch in np.arange(n_components):
        # Get the indices of the connected component
        rows = np.where(labels == patch)[0]

        # Create a submatrix for the connected component
        sub_B = B_lil[rows, :]
        # Get the non-zero columns of the submatrix
<<<<<<< HEAD
        cols = cols = np.unique(sub_B.tocoo().nonzero()[1])
=======
        cols = np.unique(sub_B.tocoo().nonzero()[1])
>>>>>>> 5b65f118

        # If there are no non-zero columns, skip this component
        if cols.size == 0:
            continue

        # Create a dense submatrix for the connected component
        sub_M = M_lil[np.ix_(rows, rows)].toarray()  # type: ignore[index]

        # Solve the dense system and distribute to the solution matrix
        sol[np.ix_(rows, cols)] = scipy.linalg.solve(
            sub_M, sub_B[:, cols].toarray(), assume_a="pos"
        )

    # Convert the inverse matrix back to CSC format
    return sol.tocsc()


def block_diag_solver_dense(M: sps.csc_array, b: np.ndarray) -> np.ndarray:
    """
    Solves a system of linear equations where the coefficient matrix M is symmetric
    and positive definite block diagonal, and the right-hand side is given by b a
    numpy array.

    Args:
        M (sps.csc_array): A symmetric and positive definite sparse matrix in Compressed
            Sparse Column (CSC) format representing the block diagonal coefficient
            matrix.
        b (np.ndarray): The right-hand side of the equation. Can be a 1D array (vector)
            or a 2D array (matrix). If 1D, it will be treated as a column vector.

    Returns:
        np.ndarray: The solution to the system of equations. If b is a 1D array, the
            solution will also be returned as a 1D array. If b is a 2D array, the
            solution will be returned as a 2D array.
    """
    # If b is a 1D array, convert it to a 2D column vector
    # This is necessary for the solver to work correctly
    is_b_1d = b.ndim == 1
    if is_b_1d:
        b = np.atleast_2d(b).T

    # Transform the right hand side to a sparse matrix
    b_csc = sps.csc_array(b)
    # Compute the solution by using the block diagonal solver
    sol = block_diag_solver(M, b_csc).toarray()

    # If b was a 1D array, convert the solution back to a 1D array
    if is_b_1d:
        sol = np.squeeze(sol)

    return sol<|MERGE_RESOLUTION|>--- conflicted
+++ resolved
@@ -6,11 +6,7 @@
 import scipy.sparse.csgraph as csgraph  # type: ignore[import-untyped]
 
 
-<<<<<<< HEAD
-def assemble_inverse(M: sps.csc_array, rtol=1e-10) -> sps.csc_array:
-=======
 def assemble_inverse(M: sps.csc_array, rtol: Optional[float] = 1e-10) -> sps.csc_array:
->>>>>>> 5b65f118
     """
     Assembles the block-wise inverse of a sparse matrix based on connected components.
 
@@ -20,11 +16,7 @@
 
     Args:
         M (sps.csc_array): A sparse matrix in Compressed Sparse Column (CSC) format.
-<<<<<<< HEAD
-        rtol (float): Relative tolerance for removing small matrix entries.
-=======
         rtol (float, optional): Relative tolerance for removing small matrix entries.
->>>>>>> 5b65f118
             Default 1e-10.
 
     Returns:
@@ -63,13 +55,9 @@
     return inv_M_lil.tocsc()
 
 
-<<<<<<< HEAD
-def block_diag_solver(M: sps.csc_array, B: sps.csc_array, rtol=1e-10) -> sps.csc_array:
-=======
 def block_diag_solver(
     M: sps.csc_array, B: sps.csc_array, rtol: Optional[float] = 1e-10
 ) -> sps.csc_array:
->>>>>>> 5b65f118
     """
     Solves a block diagonal system of linear equations for each connected component.
 
@@ -85,11 +73,7 @@
             assumed to be symmetric and positive definite.
         B (sps.csc_array): The right-hand side matrix in Compressed Sparse Column (CSC)
             format.
-<<<<<<< HEAD
-        rtol (float): Relative tolerance for removing small matrix entries.
-=======
         rtol (float, optional): Relative tolerance for removing small matrix entries.
->>>>>>> 5b65f118
             Default 1e-10.
 
     Returns:
@@ -123,11 +107,7 @@
         # Create a submatrix for the connected component
         sub_B = B_lil[rows, :]
         # Get the non-zero columns of the submatrix
-<<<<<<< HEAD
-        cols = cols = np.unique(sub_B.tocoo().nonzero()[1])
-=======
         cols = np.unique(sub_B.tocoo().nonzero()[1])
->>>>>>> 5b65f118
 
         # If there are no non-zero columns, skip this component
         if cols.size == 0:
