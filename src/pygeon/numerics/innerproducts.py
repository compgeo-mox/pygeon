--- conflicted
+++ resolved
@@ -82,11 +82,7 @@
         return pg.RT0(keyword)
     elif n_minus_k == sd.dim:
         return pg.Lagrange1(keyword)
-<<<<<<< HEAD
-    elif n_minus_k == 2:
-=======
     elif n_minus_k == 2:  # The only remaining case is (k, sd.dim) = (1, 3)
->>>>>>> af517ffe
         return pg.Nedelec0(keyword)
     else:
         raise ValueError
@@ -286,10 +282,6 @@
         return sps.csc_matrix((0, 0))
 
     if discr is None:
-<<<<<<< HEAD
-        discr = default_discr(sd, n_minus_k)
-=======
         discr = default_discr(sd, n_minus_k, **kwargs)
->>>>>>> af517ffe
 
     return discr.assemble_lumped_matrix(sd, data)