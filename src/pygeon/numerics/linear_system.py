--- conflicted
+++ resolved
@@ -104,14 +104,8 @@
         """
         Repeat the essential values of the linear system.
 
-<<<<<<< HEAD
         If the input vector `b` has dimension 1, the method returns the essential values as is.
         Otherwise, it repeats the essential values for each column of `b`.
-=======
-        If the input vector `b` has dimension 1, the method returns the essential values
-        as is. Otherwise, it calculates the sum of the essential values for each column
-        of `b`.
->>>>>>> 76409e3c
 
         Returns:
             numpy.ndarray or scipy.sparse.csc_array: The repeated essential values.
@@ -121,15 +115,8 @@
         elif not np.any(self.ess_vals):
             return sps.csc_array(self.b.shape)
         else:
-<<<<<<< HEAD
             ess_vals = sps.csr_array(np.atleast_2d(self.ess_vals))
             return sps.vstack([ess_vals] * self.b.shape[1]).T
-=======
-            vals = sps.csr_array(self.ess_vals).T @ sps.csc_array(
-                np.ones(self.b.shape[1])
-            )
-            return vals.tocsc()
->>>>>>> 76409e3c
 
 
 def create_restriction(keep_dof: np.ndarray) -> sps.csc_array:
