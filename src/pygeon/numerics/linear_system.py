"""Module for the LinearSystem class."""

from typing import Callable, Optional, Tuple, Union

import numpy as np
import scipy.sparse as sps


class LinearSystem:
    """
    Class for storing a linear system consisting of the matrix and its
    right-hand side. The class keeps track of essential boundary conditions
    and reduces the system appropriately before solving.

    Attributes:
        A (sps.csc_array, n x n): The left-hand side matrix
        b (np.array-like): The right-hand side vector
        is_dof (np.array, bool): Determines whether an entry is a degree of freedom.
            If False then it will be overwritten by an essential bc.
        ess_vals (np.array, (n, )): The values of the essential bcs.
    """

    def __init__(self, A: sps.csc_array, b: Optional[np.ndarray] = None) -> None:
        """
        Initialize a LinearSystem object.

        Args:
            A (sps.csc_array): The coefficient matrix of the linear system.
            b (np.ndarray, optional): The right-hand side vector of the linear system.
                Defaults to None.

        Returns:
            None
        """
        self.A = A

        if b is None:
            b = np.zeros(A.shape[0])
        self.b = b

        self.reset_bc()

    def reset_bc(self) -> None:
        """
        Reset the boundary conditions.

        This method sets the degrees of freedom (is_dof) to True for all elements
        in the b vector, and sets the essential values (ess_vals) to zero for all
        elements in the b vector.
        """
        self.is_dof = np.ones(self.b.shape[0], dtype=bool)
        self.ess_vals = np.zeros(self.b.shape[0])

    def flag_ess_bc(self, is_ess_dof: np.ndarray, ess_vals: np.ndarray) -> None:
        """
        Flags the essential boundary conditions for the degrees of freedom specified
        by `is_ess_dof`.

        Args:
            is_ess_dof (np.ndarray): Boolean array indicating the degrees of freedom
                to flag as essential.
            ess_vals (np.ndarray): Array of essential values corresponding to the
                flagged degrees of freedom.

        Returns:
            None
        """
        self.is_dof[is_ess_dof] = False
        self.ess_vals[is_ess_dof] += ess_vals[is_ess_dof]

    def reduce_system(self) -> Tuple[sps.csc_array, np.ndarray, sps.csc_array]:
        """
        Reduces the linear system by applying a restriction operator and returning
        the reduced system.

        Returns:
            A tuple containing the reduced matrix A, the reduced vector b, and the
                restriction operator R.
        """
        R_0 = create_restriction(self.is_dof)
        A_0 = R_0 @ self.A @ R_0.T
        b_0 = R_0 @ (self.b - self.A @ self.repeat_ess_vals())

        return A_0, b_0, R_0

    def solve(self, solver: Callable = sps.linalg.spsolve) -> np.ndarray:
        """
        Solve the linear system of equations.

        Args:
            solver (Callable): The solver function to use. Defaults to
                sps.linalg.spsolve.

        Returns:
            np.ndarray: The solution to the linear system of equations.
        """
        A_0, b_0, R_0 = self.reduce_system()
        sol_0 = solver(A_0.tocsc(), b_0)
        sol = self.repeat_ess_vals() + R_0.T @ sol_0

        return sol

    def repeat_ess_vals(self) -> Union[np.ndarray, sps.csc_array]:
        """
        Repeat the essential values of the linear system.

        If the input vector `b` has dimension 1, the method returns the essential values
<<<<<<< HEAD
        as is. Otherwise, it calculates the sum of the essential values for each column
        of `b`.
=======
        as is. Otherwise, it repeats the essential values for each column of `b`.
>>>>>>> 02a3f281

        Returns:
            numpy.ndarray or scipy.sparse.csc_array: The repeated essential values.
        """
        if self.b.ndim == 1:
            return self.ess_vals
        elif not np.any(self.ess_vals):
            return sps.csc_array(self.b.shape)
        else:
<<<<<<< HEAD
            vals = sps.csr_array(self.ess_vals).T @ sps.csc_array(
                np.ones(self.b.shape[1])
            )
            return vals.tocsc()
=======
            ess_vals = sps.csr_array(np.atleast_2d(self.ess_vals))
            return sps.vstack([ess_vals] * self.b.shape[1]).T
>>>>>>> 02a3f281


def create_restriction(keep_dof: np.ndarray) -> sps.csc_array:
    """
    Helper function to create the restriction mapping

    Args:
        keep_dof (np.ndarray): Boolean array indicating which degrees of freedom (dofs)
            to keep. True for the dofs of the system, False for the overwritten values.

    Returns:
        sps.csc_array: The restriction mapping matrix.
    """
    R = sps.diags_array(keep_dof, dtype=int).tocsr()
    return R[R.indices, :].tocsc()<|MERGE_RESOLUTION|>--- conflicted
+++ resolved
@@ -105,12 +105,7 @@
         Repeat the essential values of the linear system.
 
         If the input vector `b` has dimension 1, the method returns the essential values
-<<<<<<< HEAD
-        as is. Otherwise, it calculates the sum of the essential values for each column
-        of `b`.
-=======
         as is. Otherwise, it repeats the essential values for each column of `b`.
->>>>>>> 02a3f281
 
         Returns:
             numpy.ndarray or scipy.sparse.csc_array: The repeated essential values.
@@ -120,15 +115,8 @@
         elif not np.any(self.ess_vals):
             return sps.csc_array(self.b.shape)
         else:
-<<<<<<< HEAD
-            vals = sps.csr_array(self.ess_vals).T @ sps.csc_array(
-                np.ones(self.b.shape[1])
-            )
-            return vals.tocsc()
-=======
             ess_vals = sps.csr_array(np.atleast_2d(self.ess_vals))
             return sps.vstack([ess_vals] * self.b.shape[1]).T
->>>>>>> 02a3f281
 
 
 def create_restriction(keep_dof: np.ndarray) -> sps.csc_array:
