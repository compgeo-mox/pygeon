--- conflicted
+++ resolved
@@ -25,14 +25,8 @@
     )
 
     # Local mass matrices
-<<<<<<< HEAD
-    for sd, d_sd in mdg.subdomains(return_data=True):
-        nn_sd = d_sd["node_number"]
-        bmat_sd[nn_sd, nn_sd] = discr.eval_at_cell_centers(sd, d_sd)
-=======
     for nn_sd, sd in enumerate(mdg.subdomains()):
         bmat_sd[nn_sd, nn_sd] = discr.eval_at_cell_centers(sd)
->>>>>>> af517ffe
 
     pg.bmat.replace_nones_with_zeros(bmat_sd)
     return bmat_sd if as_bmat else sps.bmat(bmat_sd, format="csc")
