""" Module for spanning tree computation. """

from typing import Optional, Union

import numpy as np
import porepy as pp
import scipy.sparse as sps

import pygeon as pg


class SpanningTree:
    """
    Class that can perform a spanning tree solve, aka a "grid sweep".
    Useful to rapidly compute a flux field that balances a mass source.

    Attributes:
        system (sps.csc_matrix): The matrix used in the solve,
            which is triangular up to row/column permutations.
        expand (sps.csc_matrix): Expansion matrix from tree to global ordering.

        div (sps.csc_matrix): the divergence operator on the associated mdg.
        starting_cells (np.ndarray): the first cells of the spanning tree.
        starting_faces (np.ndarray): the first faces of the spanning tree.
        tree (sps.csc_array): The incidence matrix of the spanning tree.

    Methods:
        setup_system(mdg: pg.MixedDimensionalGrid, flagged_faces: np.ndarray) -> None:
            Sets up the linear system for solving the spanning tree problem.

        find_starting_faces(mdg: pg.MixedDimensionalGrid) -> int:
            Find the starting face for the spanning tree if None is provided.

        find_starting_cells() -> int:
            Find the starting cell for the spanning tree.

        compute_tree() -> sps.csc_array:
            Construct a spanning tree of the elements.

        flag_tree_faces() -> np.ndarray:
            Flag the faces in the mesh that correspond to edges of the tree.

        solve(f: np.ndarray) -> np.ndarray:
            Perform a spanning tree solve to compute a conservative flux field
            for given mass source.

        solve_transpose(rhs: np.ndarray) -> np.ndarray:
            Post-process the pressure by performing a transposed solve.

        visualize_2d(mdg: pg.MixedDimensionalGrid, fig_name: Optional[str] = None) -> None:
            Create a graphical illustration of the spanning tree superimposed on the grid.
    """

    def __init__(
        self,
        mdg: pg.MixedDimensionalGrid,
        starting_faces: Optional[Union[np.ndarray, int]] = None,
    ) -> None:
        """
        Initializes a SpanningTree object.

        Args:
            mdg (pg.MixedDimensionalGrid): The mixed-dimensional grid.
            starting_faces (Union[np.ndarray, int], optional): Indices of the starting faces. Defaults
                to None.
        """
        self.div = pg.div(mdg)

        self.starting_faces = self.find_starting_faces(mdg, starting_faces)
        self.starting_cells = self.find_starting_cells()
        self.tree = self.compute_tree()

        flagged_faces = self.flag_tree_faces()

        self.setup_system(mdg, flagged_faces)

    def setup_system(
        self, mdg: pg.MixedDimensionalGrid, flagged_faces: np.ndarray
    ) -> None:
        """
        Sets up the linear system for solving the spanning tree problem.

        Args:
            mdg (pg.MixedDimensionalGrid): The mixed-dimensional grid.
            flagged_faces (np.ndarray): Array of flagged faces.

        Returns:
            None
        """
        self.expand = pg.numerics.linear_system.create_restriction(
            flagged_faces
        ).T.tocsc()

        # Save the sparse LU decomposition of the system
        system = pg.cell_mass(mdg) @ self.div @ self.expand
        self.system = sps.linalg.splu(system)

    @staticmethod
    def extract_top_dim_sd(mdg: Union[pg.MixedDimensionalGrid, pg.Grid]) -> pg.Grid:
        """
        Extracts the top-dimensional grid of a mixed-dimensional grid.
        Returns the grid if mdg is a pp.Grid.

        The method is static so that it can be reused by SpanningWeightedTrees.

        Args:
            mdg: The (mixed-dimensional) grid.

        Returns:
            sd: The top-dimensional grid
        """
        if isinstance(mdg, pp.Grid):
            sd = mdg
        elif isinstance(mdg, pp.MixedDimensionalGrid):
            sd = mdg.subdomains(dim=mdg.dim_max())[0]
        else:
            raise TypeError

        return sd

    def find_starting_faces(
        self,
        mdg: pg.MixedDimensionalGrid,
        starting_faces: Union[np.ndarray, int],
    ) -> np.ndarray:
        """
        Find the starting face for the spanning tree.
        By default, this method returns the indices of the boundary faces of the mesh.

        Args:
            mdg (pg.MixedDimensionalGrid): The mixed-dimensional grid object.

        Returns:
            np.ndarray or int: The indices of the starting faces for the spanning tree.

        Raises:
            TypeError: If the input argument `mdg` is not of type `pp.Grid` or
            `pp.MixedDimensionalGrid`.
        """

        # The default case
        if starting_faces is None:
            sd = self.extract_top_dim_sd(mdg)

            # Find the boundary faces and remove duplicate connections to boundary cells
            bdry_faces = np.where(sd.tags["domain_boundary_faces"])[0]
            I_cells, J_faces, _ = sps.find(self.div.tocsc()[:, bdry_faces])
            _, uniq_ind = np.unique(I_cells, return_index=True)

            return bdry_faces[J_faces[uniq_ind]]

        # If the starting_face is an integer, recast it as an array
        elif not isinstance(starting_faces, np.ndarray):
            return np.array([starting_faces])

        else:
            return starting_faces

    def find_starting_cells(self) -> np.ndarray:
        """
        Find the starting cell for the spanning tree.

        Returns:
            np.ndarray: The indices of the starting cells.
        """
        return self.div.tocsc()[:, self.starting_faces].indices

    def compute_tree(self) -> sps.csc_array:
        """
        Construct a spanning tree of the elements.

        Returns:
            sps.csc_array: The computed spanning tree as a compressed sparse column matrix.
        """
        incidence = self.div @ self.div.T

        # If a single root is given, we default to the breadth-first tree generator from scipy
        if len(self.starting_cells) == 1:
            tree = sps.csgraph.breadth_first_tree(
                incidence, self.starting_cells[0], directed=False
            )

        # For multiple roots, we use our own generator
        else:
            # Initialize the tree
            tree = sps.lil_array(incidence.shape, dtype=int)

            # Keep track of the cells that have been visited by the tree
            visited_cells = np.zeros(np.size(incidence, 0), dtype=bool)
            visited_cells[self.starting_cells] = True

            while np.any(~visited_cells):
                # Extract global indices of the (un)visited cells
                vis_glob = np.where(visited_cells)[0]
                unv_glob = np.where(~visited_cells)[0]

                # Find connectivity between visited and unvisited cells
                local_graph = incidence[np.ix_(vis_glob, unv_glob)]
                vis_cell, unv_cell, _ = sps.find(local_graph)

                assert len(unv_cell) > 0, "No new neighbors found."

                # Each unvisited cell is linked to exactly one visited cell
                unv_cell, nc_ind = np.unique(unv_cell, return_index=True)
                vis_cell = vis_cell[nc_ind]

                # Save the connectivity in the tree and mark the new cells as visited
                tree[vis_glob[vis_cell], unv_glob[unv_cell]] = 1
                visited_cells[unv_glob[unv_cell]] = True

        return sps.csc_array(tree)

    def flag_tree_faces(self) -> np.ndarray:
        """
        Flag the faces in the mesh that correspond to edges of the tree.

        Returns:
            np.ndarray: A boolean array indicating the flagged faces in the mesh.
        """
        # Extract start/end cells for each edge of the tree
        c_start, c_end, _ = sps.find(self.tree)

        # Find the mesh faces that correspond to tree edges
        rows = np.hstack((c_start, c_end))
        cols = np.hstack([np.arange(c_start.size)] * 2)
        vals = np.ones_like(rows)

        face_finder = sps.csc_array(
            (vals, (rows, cols)), shape=(self.div.shape[0], self.tree.nnz)
        )
        face_finder = np.abs(self.div.T) @ face_finder
        I, J, V = sps.find(face_finder)

        _, index = np.unique(J[V == 2], return_index=True)
        tree_faces = I[V == 2][index]

        # Flag the relevant mesh faces in the grid
        flagged_faces = np.zeros(self.div.shape[1], dtype=bool)
        flagged_faces[self.starting_faces] = True
        flagged_faces[tree_faces] = True

        return flagged_faces

    def solve(self, f: np.ndarray) -> np.ndarray:
        """
        Perform a spanning tree solve to compute a conservative flux field
        for given mass source.

        Args:
            f (np.ndarray): Mass source, integrated against PwConstants.

        Returns:
            np.ndarray: the post-processed flux field
        """
        return self.expand @ self.system.solve(f)

    def solve_transpose(self, rhs: np.ndarray) -> np.ndarray:
        """
        Post-process the pressure by performing a transposed solve.

        Args:
            rhs (np.ndarray): Right-hand side, usually the mass matrix times the flux
                              minus boundary terms.

        Returns:
            np.ndarray: the post-processed pressure field
        """
        return self.system.solve(self.expand.T.tocsc() @ rhs, "T")

    def visualize_2d(
        self, mdg: pg.MixedDimensionalGrid, fig_name: Optional[str] = None
    ):  # pragma: no cover
        """
        Create a graphical illustration of the spanning tree superimposed on the grid.

        Args:
            mdg (pg.MixedDimensionalGrid) The object representing the grid.
            fig_name (Optional[str], optional). The name of the figure file to save the
                visualization.
        """
        import matplotlib.pyplot as plt
        import networkx as nx

        assert mdg.dim_max() == 2

        graph = nx.from_scipy_sparse_array(self.tree)
        cell_centers = np.hstack([sd.cell_centers for sd in mdg.subdomains()])

        fig_num = 1

        pp.plot_grid(
            mdg,
            alpha=0,
            fig_num=fig_num,
            plot_2d=True,
            if_plot=False,
        )

        fig = plt.figure(fig_num)
        ax = fig.add_subplot(111)

        node_color = ["blue"] * cell_centers.shape[1]
        for sc in self.starting_cells:
            node_color[sc] = "green"

        ax.autoscale(False)
        nx.draw(
            graph,
            cell_centers[: mdg.dim_max(), :].T,
            node_color=node_color,
            node_size=40,
            edge_color="red",
            ax=ax,
        )

        plt.draw()
        if fig_name is not None:
            plt.savefig(fig_name, bbox_inches="tight", pad_inches=0)

        plt.close()


<<<<<<< HEAD
class SpanningWeightedTrees:
    """
    Class that can perform a spanning weighted trees solve, based on
    the previously introduced class SpanningTree.
    It works very similarly to the previous one by considering multiple
    trees instead.

    Attributes:
        sptrs (list): List of SpanningTree objects.
        avg (function): Function to compute the average of a given array.

    Methods:
        solve(f: np.ndarray) -> np.ndarray:
            Perform a spanning weighted trees solve to compute a conservative flux field
            for given mass source.

        solve_transpose(rhs: np.ndarray) -> np.ndarray:
            Post-process the pressure by performing a transposed solve.

        find_starting_faces(mdg: pg.MixedDimensionalGrid, num: int) -> np.ndarray:
            Find the starting faces for each spanning tree if None is provided in the
            constructor.
            By default, an equidistribution of boundary faces is constructed.

    """

    def __init__(
        self,
        mdg: pg.MixedDimensionalGrid,
        weights: np.ndarray,
        starting_faces: Optional[np.ndarray] = None,
    ) -> None:
        """Constructor of the class

        Args:
            mdg (pg.MixedDimensionalGrid): The mixed dimensional grid.
            weights (np.ndarray): The weights to impose for each spanning tree, they need to
                sum to 1.
            starting_faces (Optional[np.ndarray]): The set of starting faces, if not specified
                equi-distributed boundary faces are selected.
        """
        if starting_faces is None:
            num = np.asarray(weights).size
            starting_faces = self.find_starting_faces(mdg, num)

        self.sptrs = [pg.SpanningTree(mdg, f) for f in starting_faces]
        self.avg = lambda v: np.average(v, axis=0, weights=weights)

    def solve(self, f: np.ndarray) -> np.ndarray:
        """
        Perform a spanning weighted trees solve to compute a conservative flux field
        for given mass source.

        Args:
            f (np.ndarray): Mass source, integrated against PwConstants.

        Returns:
            np.ndarray: The post-processed flux field.
        """
        return self.avg([st.solve(f) for st in self.sptrs])

    def solve_transpose(self, rhs: np.ndarray) -> np.ndarray:
        """
        Post-process the pressure by performing a transposed solve.

        Args:
            rhs (np.ndarray): Right-hand side, usually the mass matrix times the flux
                              minus boundary terms.

        Returns:
            np.ndarray: The post-processed pressure field.
        """
        return self.avg([st.solve_transpose(rhs) for st in self.sptrs])

    def find_starting_faces(self, mdg: pg.MixedDimensionalGrid, num: int) -> np.ndarray:
        """
        Find the starting faces for each spanning tree if None is provided in the
        constructor.
        By default, an equidistribution of boundary faces is constructed.

        Args:
            mdg (pg.MixedDimensionalGrid): The (mixed dimensional) grid.
            num (int): Number of faces to be selected.

        Returns:
            np.ndarray: The selected faces at the boundary.
        """

        sd = SpanningTree.extract_top_dim_sd(mdg)
        faces = np.where(sd.tags["domain_boundary_faces"])[0]
        return faces[np.linspace(0, faces.size, num, endpoint=False, dtype=int)]


=======
>>>>>>> 977a858a
class SpanningTreeElasticity(SpanningTree):
    """
    Represents a class for computing the spanning tree for the elastic problem.

    Attributes:
        expand (sps.csc_matrix): The expanded matrix for spanning tree computation.
        system (sps.csc_matrix): The computed system matrix.

    Methods:
        setup_system(self, mdg: pg.MixedDimensionalGrid, flagged_faces: np.ndarray) -> None:
            Set up the system for the spanning tree algorithm.

        compute_expand(self, sd: pg.Grid, flagged_faces: np.ndarray) -> sps.csc_matrix:
            Compute the expanded matrix for spanning tree computation.

        compute_system(self, sd: pg.Grid) -> sps.csc_matrix:
            Computes the system matrix for the given grid.
    """

    def setup_system(
        self, mdg: Union[pg.MixedDimensionalGrid, pg.Grid], flagged_faces: np.ndarray
    ) -> None:
        """
        Set up the system for the spanning tree algorithm.

        Args:
            mdg (pg.MixedDimensionalGrid): The mixed-dimensional grid.
            flagged_faces (np.ndarray): Array of flagged faces.

        Returns:
            None
        """
        sd = self.extract_top_dim_sd(mdg)
        self.expand = self.compute_expand(sd, flagged_faces)

        # Save the sparse LU decomposition of the system
        system = self.compute_system(sd)
        self.system = sps.linalg.splu(system)

    def compute_expand(self, sd: pg.Grid, flagged_faces: np.ndarray) -> sps.csc_matrix:
        """
        Compute the expanded matrix for spanning tree computation.

        Args:
            sd (pg.Grid): The grid object.
            flagged_faces (np.ndarray): Array of flagged faces.

        Returns:
            sps.csc_matrix: The expanded matrix for spanning tree computation.
        """
        key = "tree"
        bdm1 = pg.BDM1(key)

        # this operator fix one dof per face of the bdm space to capture displacement
        P_div = bdm1.proj_from_RT0(sd)

        # this operator maps to div-free bdm to capture rotation
        P_rot = P_div.copy()
        P_rot.data[::2] *= -1

        fn = sd.face_normals.copy()
        fn = fn / np.linalg.norm(fn, axis=0)
        fn_x, fn_y, _ = np.split(fn.ravel(), 3)

        # scaled P_rot with the face normals to be consistent with the div operator
        P_asym = sps.vstack((P_rot @ sps.diags(fn_x), P_rot @ sps.diags(fn_y)))

        # combine all the P
        P_div = sps.block_diag([P_div] * sd.dim)
        P = sps.hstack((P_div, P_asym), format="csc")

        # restriction to the flagged faces and restrict P to them
        expand = pg.numerics.linear_system.create_restriction(flagged_faces).T.tocsc()

        return P @ sps.block_diag([expand] * 3, format="csc")

    def compute_system(self, sd: pg.Grid) -> sps.csc_matrix:
        """
        Computes the system matrix for the given grid.

        Args:
            sd (pg.Grid): The grid object representing the domain.

        Returns:
            sps.csc_matrix: The computed system matrix.
        """
        # first we assemble the B matrix
        key = "tree"
        vec_bdm1 = pg.VecBDM1(key)
        vec_p0 = pg.VecPwConstants(key)
        p0 = pg.PwConstants(key)

        M_div = vec_p0.assemble_mass_matrix(sd)
        M_asym = p0.assemble_mass_matrix(sd)

        div = M_div @ vec_bdm1.assemble_diff_matrix(sd)
        asym = M_asym @ vec_bdm1.assemble_asym_matrix(sd)

        # create the solution operator
        return sps.vstack((-div, -asym)) @ self.expand


class SpanningWeightedTrees:
    """
    Class that can perform a spanning weighted trees solve, based on one of
    the previously introduced classes SpanningTree and SpanningTreeElasticity.
    It works very similarly to the previous one by considering multiple
    trees instead.

    Attributes:
        sptrs (list): List of SpanningTree objects.
        avg (function): Function to compute the average of a given array.

    Methods:
        solve(f: np.ndarray) -> np.ndarray:
            Perform a spanning weighted trees solve to compute a conservative flux field
            for given mass source.

        solve_transpose(rhs: np.ndarray) -> np.ndarray:
            Post-process the pressure by performing a transposed solve.

        find_starting_faces(mdg: pg.MixedDimensionalGrid, num: int) -> np.ndarray:
            Find the starting faces for each spanning tree if None is provided in the
            constructor.
            By default, an equidistribution of boundary faces is constructed.

    """

    def __init__(
        self,
        mdg: pg.MixedDimensionalGrid,
        spt: object,
        weights: np.ndarray,
        starting_faces: Optional[np.ndarray] = None,
    ) -> None:
        """Constructor of the class

        Args:
            mdg (pg.MixedDimensionalGrid): The mixed dimensional grid.
            spt (object): The spanning tree object to use.
            weights (np.ndarray): The weights to impose for each spanning tree, they need to
                sum to 1.
            starting_faces (Optional[np.ndarray]): The set of starting faces, if not specified
                equi-distributed boundary faces are selected.
        """
        if starting_faces is None:
            num = np.asarray(weights).size
            starting_faces = self.find_starting_faces(mdg, num)

        self.sptrs = [spt(mdg, f) for f in starting_faces]
        self.avg = lambda v: np.average(v, axis=0, weights=weights)

    def solve(self, f: np.ndarray) -> np.ndarray:
        """
        Perform a spanning weighted trees solve to compute a conservative flux field
        for given mass source.

        Args:
            f (np.ndarray): Mass source, integrated against PwConstants.

        Returns:
            np.ndarray: The post-processed flux field.
        """
        return self.avg([st.solve(f) for st in self.sptrs])

    def solve_transpose(self, rhs: np.ndarray) -> np.ndarray:
        """
        Post-process the pressure by performing a transposed solve.

        Args:
            rhs (np.ndarray): Right-hand side, usually the mass matrix times the flux
                              minus boundary terms.

        Returns:
            np.ndarray: The post-processed pressure field.
        """
        return self.avg([st.solve_transpose(rhs) for st in self.sptrs])

    def find_starting_faces(self, mdg: pg.MixedDimensionalGrid, num: int) -> np.ndarray:
        """
        Find the starting faces for each spanning tree if None is provided in the
        constructor.
        By default, an equidistribution of boundary faces is constructed.

        Args:
            mdg (pg.MixedDimensionalGrid): The (mixed dimensional) grid.
            num (int): Number of faces to be selected.

        Returns:
            np.ndarray: The selected faces at the boundary.
        """
        if isinstance(mdg, pp.Grid):
            sd = mdg
        elif isinstance(mdg, pp.MixedDimensionalGrid):
            # Extract the top-dimensional grid
            sd = mdg.subdomains()[0]
            assert sd.dim == mdg.dim_max()
        else:
            raise TypeError

        faces = np.where(sd.tags["domain_boundary_faces"])[0]
        return faces[np.linspace(0, faces.size, num, endpoint=False, dtype=int)]<|MERGE_RESOLUTION|>--- conflicted
+++ resolved
@@ -320,102 +320,6 @@
         plt.close()
 
 
-<<<<<<< HEAD
-class SpanningWeightedTrees:
-    """
-    Class that can perform a spanning weighted trees solve, based on
-    the previously introduced class SpanningTree.
-    It works very similarly to the previous one by considering multiple
-    trees instead.
-
-    Attributes:
-        sptrs (list): List of SpanningTree objects.
-        avg (function): Function to compute the average of a given array.
-
-    Methods:
-        solve(f: np.ndarray) -> np.ndarray:
-            Perform a spanning weighted trees solve to compute a conservative flux field
-            for given mass source.
-
-        solve_transpose(rhs: np.ndarray) -> np.ndarray:
-            Post-process the pressure by performing a transposed solve.
-
-        find_starting_faces(mdg: pg.MixedDimensionalGrid, num: int) -> np.ndarray:
-            Find the starting faces for each spanning tree if None is provided in the
-            constructor.
-            By default, an equidistribution of boundary faces is constructed.
-
-    """
-
-    def __init__(
-        self,
-        mdg: pg.MixedDimensionalGrid,
-        weights: np.ndarray,
-        starting_faces: Optional[np.ndarray] = None,
-    ) -> None:
-        """Constructor of the class
-
-        Args:
-            mdg (pg.MixedDimensionalGrid): The mixed dimensional grid.
-            weights (np.ndarray): The weights to impose for each spanning tree, they need to
-                sum to 1.
-            starting_faces (Optional[np.ndarray]): The set of starting faces, if not specified
-                equi-distributed boundary faces are selected.
-        """
-        if starting_faces is None:
-            num = np.asarray(weights).size
-            starting_faces = self.find_starting_faces(mdg, num)
-
-        self.sptrs = [pg.SpanningTree(mdg, f) for f in starting_faces]
-        self.avg = lambda v: np.average(v, axis=0, weights=weights)
-
-    def solve(self, f: np.ndarray) -> np.ndarray:
-        """
-        Perform a spanning weighted trees solve to compute a conservative flux field
-        for given mass source.
-
-        Args:
-            f (np.ndarray): Mass source, integrated against PwConstants.
-
-        Returns:
-            np.ndarray: The post-processed flux field.
-        """
-        return self.avg([st.solve(f) for st in self.sptrs])
-
-    def solve_transpose(self, rhs: np.ndarray) -> np.ndarray:
-        """
-        Post-process the pressure by performing a transposed solve.
-
-        Args:
-            rhs (np.ndarray): Right-hand side, usually the mass matrix times the flux
-                              minus boundary terms.
-
-        Returns:
-            np.ndarray: The post-processed pressure field.
-        """
-        return self.avg([st.solve_transpose(rhs) for st in self.sptrs])
-
-    def find_starting_faces(self, mdg: pg.MixedDimensionalGrid, num: int) -> np.ndarray:
-        """
-        Find the starting faces for each spanning tree if None is provided in the
-        constructor.
-        By default, an equidistribution of boundary faces is constructed.
-
-        Args:
-            mdg (pg.MixedDimensionalGrid): The (mixed dimensional) grid.
-            num (int): Number of faces to be selected.
-
-        Returns:
-            np.ndarray: The selected faces at the boundary.
-        """
-
-        sd = SpanningTree.extract_top_dim_sd(mdg)
-        faces = np.where(sd.tags["domain_boundary_faces"])[0]
-        return faces[np.linspace(0, faces.size, num, endpoint=False, dtype=int)]
-
-
-=======
->>>>>>> 977a858a
 class SpanningTreeElasticity(SpanningTree):
     """
     Represents a class for computing the spanning tree for the elastic problem.
@@ -607,14 +511,8 @@
         Returns:
             np.ndarray: The selected faces at the boundary.
         """
-        if isinstance(mdg, pp.Grid):
-            sd = mdg
-        elif isinstance(mdg, pp.MixedDimensionalGrid):
-            # Extract the top-dimensional grid
-            sd = mdg.subdomains()[0]
-            assert sd.dim == mdg.dim_max()
-        else:
-            raise TypeError
+
+        sd = SpanningTree.extract_top_dim_sd(mdg)
 
         faces = np.where(sd.tags["domain_boundary_faces"])[0]
         return faces[np.linspace(0, faces.size, num, endpoint=False, dtype=int)]