--- conflicted
+++ resolved
@@ -42,7 +42,6 @@
         self.expand = pg.numerics.linear_system.create_restriction(flag).T.tocsc()
         self.system = pg.cell_mass(mdg) @ div @ self.expand
 
-<<<<<<< HEAD
     def compute_tree(self, mdg, div, starting_face=None):
         # Find the starting face for the spanning tree
         if starting_face is None:
@@ -66,10 +65,7 @@
         )
         return tree, starting_face, starting_cell
 
-    def sweep(self, f) -> np.ndarray:
-=======
     def solve(self, f) -> np.ndarray:
->>>>>>> eeabb7d6
         """
         Perform a spanning tree solve to compute a conservative flux field for given mass source.
 
