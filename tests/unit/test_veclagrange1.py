<<<<<<< HEAD
=======
""" Module contains a dummy unit test that always passes.
"""

>>>>>>> bac896f6
import unittest
import numpy as np
import scipy.sparse as sps

import porepy as pp
import pygeon as pg


class VecLagrange1Test(unittest.TestCase):
    def test_mass_2d(self):
        sd = pp.StructuredTriangleGrid([1] * 2, [1] * 2)
        sd.compute_geometry()

        vec_p1 = pg.VecLagrange1("vlagrange1")

        M = vec_p1.assemble_mass_matrix(sd)

        # fmt: off
        M_known_data = np.array(
        [0.16666667, 0.04166667, 0.04166667, 0.08333333, 0.04166667,
        0.08333333, 0.04166667, 0.04166667, 0.08333333, 0.04166667,
        0.08333333, 0.04166667, 0.04166667, 0.16666667, 0.16666667,
        0.04166667, 0.04166667, 0.08333333, 0.04166667, 0.08333333,
        0.04166667, 0.04166667, 0.08333333, 0.04166667, 0.08333333,
        0.04166667, 0.04166667, 0.16666667]
        )

        M_known_indices = np.array(
        [0, 1, 2, 3, 0, 1, 3, 0, 2, 3, 0, 1, 2, 3, 4, 5, 6, 7, 4, 5, 7, 4,
        6, 7, 4, 5, 6, 7]
        )

        M_known_indptr = np.array(
        [ 0,  4,  7, 10, 14, 18, 21, 24, 28]
        )
        # fmt: on

        self.assertTrue(np.allclose(M.data, M_known_data))
        self.assertTrue(np.allclose(M.indptr, M_known_indptr))
        self.assertTrue(np.allclose(M.indices, M_known_indices))

        self.assertEqual(vec_p1.ndof(sd), sd.dim * sd.num_nodes)

    def test_mass_3d(self):
        sd = pp.StructuredTetrahedralGrid([1] * 3, [1] * 3)
        sd.compute_geometry()

        vec_p1 = pg.VecLagrange1("vlagrange1")

        M = vec_p1.assemble_mass_matrix(sd)

        # fmt: off
        M_known_data = np.array(
        [0.01666667, 0.00833333, 0.00833333, 0.00833333, 0.00833333,
        0.08333333, 0.025     , 0.01666667, 0.025     , 0.01666667,
        0.03333333, 0.00833333, 0.025     , 0.05      , 0.00833333,
        0.01666667, 0.01666667, 0.01666667, 0.00833333, 0.05      ,
        0.01666667, 0.025     , 0.00833333, 0.00833333, 0.025     ,
        0.01666667, 0.05      , 0.00833333, 0.01666667, 0.01666667,
        0.01666667, 0.00833333, 0.05      , 0.025     , 0.00833333,
        0.03333333, 0.01666667, 0.025     , 0.01666667, 0.025     ,
        0.08333333, 0.00833333, 0.00833333, 0.00833333, 0.00833333,
        0.01666667, 0.01666667, 0.00833333, 0.00833333, 0.00833333,
        0.00833333, 0.08333333, 0.025     , 0.01666667, 0.025     ,
        0.01666667, 0.03333333, 0.00833333, 0.025     , 0.05      ,
        0.00833333, 0.01666667, 0.01666667, 0.01666667, 0.00833333,
        0.05      , 0.01666667, 0.025     , 0.00833333, 0.00833333,
        0.025     , 0.01666667, 0.05      , 0.00833333, 0.01666667,
        0.01666667, 0.01666667, 0.00833333, 0.05      , 0.025     ,
        0.00833333, 0.03333333, 0.01666667, 0.025     , 0.01666667,
        0.025     , 0.08333333, 0.00833333, 0.00833333, 0.00833333,
        0.00833333, 0.01666667, 0.01666667, 0.00833333, 0.00833333,
        0.00833333, 0.00833333, 0.08333333, 0.025     , 0.01666667,
        0.025     , 0.01666667, 0.03333333, 0.00833333, 0.025     ,
        0.05      , 0.00833333, 0.01666667, 0.01666667, 0.01666667,
        0.00833333, 0.05      , 0.01666667, 0.025     , 0.00833333,
        0.00833333, 0.025     , 0.01666667, 0.05      , 0.00833333,
        0.01666667, 0.01666667, 0.01666667, 0.00833333, 0.05      ,
        0.025     , 0.00833333, 0.03333333, 0.01666667, 0.025     ,
        0.01666667, 0.025     , 0.08333333, 0.00833333, 0.00833333,
        0.00833333, 0.00833333, 0.01666667]
        )

        M_known_indices = np.array(
        [ 0,  1,  2,  4,  0,  1,  2,  3,  4,  5,  6,  0,  1,  2,  3,  4,  6,
         1,  2,  3,  5,  6,  7,  0,  1,  2,  4,  5,  6,  1,  3,  4,  5,  6,
         7,  1,  2,  3,  4,  5,  6,  7,  3,  5,  6,  7,  8,  9, 10, 12,  8,
         9, 10, 11, 12, 13, 14,  8,  9, 10, 11, 12, 14,  9, 10, 11, 13, 14,
        15,  8,  9, 10, 12, 13, 14,  9, 11, 12, 13, 14, 15,  9, 10, 11, 12,
        13, 14, 15, 11, 13, 14, 15, 16, 17, 18, 20, 16, 17, 18, 19, 20, 21,
        22, 16, 17, 18, 19, 20, 22, 17, 18, 19, 21, 22, 23, 16, 17, 18, 20,
        21, 22, 17, 19, 20, 21, 22, 23, 17, 18, 19, 20, 21, 22, 23, 19, 21,
        22, 23]
        )

        M_known_indptr = np.array(
        [  0,   4,  11,  17,  23,  29,  35,  42,  46,  50,  57,  63,  69,
        75,  81,  88,  92,  96, 103, 109, 115, 121, 127, 134, 138]
        )
        # fmt: on

        self.assertTrue(np.allclose(M.data, M_known_data))
        self.assertTrue(np.allclose(M.indptr, M_known_indptr))
        self.assertTrue(np.allclose(M.indices, M_known_indices))

    def test_div_0d(self):
        sd = pp.PointGrid([1] * 3)
        sd.compute_geometry()

        vec_p1 = pg.VecLagrange1("vlagrange1")
        B = vec_p1.assemble_div_matrix(sd).todense()

        B_known = np.array([[0]])
        self.assertTrue(np.allclose(B, B_known))

    def test_div_2d(self):
        """
        Test the div operator in 2D using VecLagrange1.

        This method tests the computation of the divergence matrix, interpolation of a function,
        and the assembly of the divergence-divergence matrix using VecLagrange1.

        Returns:
            None
        """
        sd = pp.StructuredTriangleGrid([1] * 2, [1] * 2)
        sd.compute_geometry()

        vec_p1 = pg.VecLagrange1("vlagrange1")
        B = vec_p1.assemble_div_matrix(sd).todense()

        B_known = 0.5 * np.array(
            [[-1, 1, 0, 0, 0, -1, 0, 1], [0, 0, -1, 1, -1, 0, 1, 0]]
        )
        self.assertTrue(np.allclose(B, B_known))

        fun = lambda x: np.array([-x[1], x[0]])
        fun_interp = vec_p1.interpolate(sd, fun)

        self.assertTrue(np.allclose(B @ fun_interp, 0))

        A = vec_p1.assemble_div_div_matrix(sd).todense()

        self.assertTrue(np.allclose(A.T, A))
        self.assertTrue(np.allclose(A @ np.ones(8), 0))

        A_known = 0.5 * np.array(
            [
                [1, -1, 0, 0, 0, 1, 0, -1],
                [-1, 1, 0, 0, 0, -1, 0, 1],
                [0, 0, 1, -1, 1, 0, -1, 0],
                [0, 0, -1, 1, -1, 0, 1, 0],
                [0, 0, 1, -1, 1, 0, -1, 0],
                [1, -1, 0, 0, 0, 1, 0, -1],
                [0, 0, -1, 1, -1, 0, 1, 0],
                [-1, 1, 0, 0, 0, -1, 0, 1],
            ]
        )
        self.assertTrue(np.allclose(A, A_known))

    def test_symgrad_0d(self):
        sd = pp.PointGrid([1] * 3)
        sd.compute_geometry()

        vec_p1 = pg.VecLagrange1("vlagrange1")
        B = vec_p1.assemble_symgrad_matrix(sd).todense()

        B_known = sps.csc_matrix((1, 1)).todense()
        self.assertTrue(np.allclose(B, B_known))

    def test_symgrad_2d(self):
        """
        Test the symgrad_2d method of VecLagrange1 class.

        This method tests the computation of the symmetric gradient matrix,
        interpolation, and assembly of the symmetric gradient-symmetric gradient matrix.

        Returns:
            None
        """
        sd = pp.StructuredTriangleGrid([1] * 2, [1] * 2)
        sd.compute_geometry()

        vec_p1 = pg.VecLagrange1("vlagrange1")
        B = vec_p1.assemble_symgrad_matrix(sd)

        B_known = 0.25 * np.array(
            [
                [-2, 2, 0, 0, 0, 0, 0, 0],
                [0, 0, -2, 2, 0, 0, 0, 0],
                [0, -1, 0, 1, -1, 1, 0, 0],
                [-1, 0, 1, 0, 0, 0, -1, 1],
                [0, -1, 0, 1, -1, 1, 0, 0],
                [-1, 0, 1, 0, 0, 0, -1, 1],
                [0, 0, 0, 0, 0, -2, 0, 2],
                [0, 0, 0, 0, -2, 0, 2, 0],
            ]
        )

        self.assertTrue(np.allclose(B.todense(), B_known))

        fun = lambda x: np.array([-x[1], x[0]])
        fun_interp = vec_p1.interpolate(sd, fun)

        self.assertTrue(np.allclose(B @ fun_interp, 0))

        A = vec_p1.assemble_symgrad_symgrad_matrix(sd).todense()

        self.assertTrue(np.allclose(A.T, A))
        self.assertTrue(np.allclose(A @ np.ones(8), 0))

        A_known = 0.25 * np.array(
            [
                [3, -2, -1, 0, 0, 0, 1, -1],
                [-2, 3, 0, -1, 1, -1, 0, 0],
                [-1, 0, 3, -2, 0, 0, -1, 1],
                [0, -1, -2, 3, -1, 1, 0, 0],
                [0, 1, 0, -1, 3, -1, -2, 0],
                [0, -1, 0, 1, -1, 3, 0, -2],
                [1, 0, -1, 0, -2, 0, 3, -1],
                [-1, 0, 1, 0, 0, -2, -1, 3],
            ]
        )
        self.assertTrue(np.allclose(A, A_known))

        self.assertEqual(vec_p1.ndof(sd), sd.dim * sd.num_nodes)

    def test_div_3d(self):
        """
        Test the div operator in 3D using VecLagrange1.

        This test verifies the correctness of the div operator by assembling the
        divergence matrix and comparing it with the known indices, indptr, and data.
        It also checks if the divergence of the interpolated functions is zero.
        Finally, it verifies the symmetry and the property of the assembled
        symgrad_symgrad matrix.

        Returns:
            None
        """
        sd = pp.StructuredTetrahedralGrid([1] * 3, [1] * 3)
        sd.compute_geometry()

        vec_p1 = pg.VecLagrange1("vlagrange1")
        B = vec_p1.assemble_div_matrix(sd)
        B.eliminate_zeros()

        # fmt: off
        B_indices_known = np.array(
            [0, 0, 1, 4, 1, 3, 3, 4, 1, 2, 2, 4, 1, 4, 5, 5, 0, 3, 4, 0, 3, 4,
             1, 2, 5, 1, 2, 5, 0, 2, 4, 1, 3, 5, 0, 2, 4, 1, 3, 5], dtype=int)

        B_indptr_known = np.array(
            [ 0,  1,  4,  6,  8, 10, 12, 15, 16, 17, 19, 20, 22, 24, 25, 27, 28,
             29, 31, 33, 34, 35, 37, 39, 40], dtype=int)

        B_data_known = np.array(
            [-1,  1,  1, -1, -1, -1,  1,  1, -1, -1,  1,  1,  1, -1, -1,  1, -1,
             -1, -1,  1,  1,  1, -1, -1, -1,  1,  1,  1, -1, -1, -1, -1, -1, -1,
              1,  1,  1,  1,  1,  1]) / 6
        # fmt: on
        B_known = sps.csc_matrix((B_data_known, B_indices_known, B_indptr_known))
        self.assertTrue(np.allclose(sps.find(B), sps.find(B_known)))

        fun_x = lambda x: np.array([0, -x[2], x[1]])
        fun_y = lambda x: np.array([-x[2], 0, x[0]])
        fun_z = lambda x: np.array([-x[1], x[0], 0])
        for fun in [fun_x, fun_y, fun_z]:
            fun_interp = vec_p1.interpolate(sd, fun)
            self.assertTrue(np.allclose(B @ fun_interp, 0))

        A = vec_p1.assemble_symgrad_symgrad_matrix(sd).todense()

        self.assertTrue(np.allclose(A.T, A))
        self.assertTrue(np.allclose(A @ np.ones(24), 0))

        self.assertEqual(vec_p1.ndof(sd), sd.dim * sd.num_nodes)

    def test_diff_2d(self):
        sd = pp.StructuredTriangleGrid([1] * 2, [1] * 2)
        sd.compute_geometry()

        vec_p1 = pg.VecLagrange1("vlagrange1")
        B = vec_p1.assemble_diff_matrix(sd)
        B.eliminate_zeros()

        # fmt: off
        B_known_data = np.array(
        [-0.5 , -0.25, -0.25, -0.5 ,  0.5 , -0.25, -0.25,  0.5 , -0.5 ,
         0.25,  0.25, -0.5 ,  0.5 ,  0.25,  0.25,  0.5 , -0.25, -0.25,
        -0.5 , -0.5 ,  0.25,  0.25, -0.5 , -0.5 , -0.25, -0.25,  0.5 ,
         0.5 ,  0.25,  0.25,  0.5 ,  0.5 ]
        )

        B_known_indices = np.array(
        [0, 3, 5, 8, 0, 2, 4, 8, 1, 3, 5, 9, 1, 2, 4, 9, 2, 4, 7, 9, 2, 4,
        6, 8, 3, 5, 7, 9, 3, 5, 6, 8]
        )

        B_known_indptr = np.array(
        [ 0,  4,  8, 12, 16, 20, 24, 28, 32]
        )
        # fmt: on

<<<<<<< HEAD
=======
        B.sum_duplicates()
>>>>>>> bac896f6
        self.assertTrue(np.allclose(B.data, B_known_data))
        self.assertTrue(np.allclose(B.indptr, B_known_indptr))
        self.assertTrue(np.allclose(B.indices, B_known_indices))

        self.assertEqual(vec_p1.ndof(sd), sd.dim * sd.num_nodes)

    def test_diff_3d(self):
        sd = pp.StructuredTetrahedralGrid([1] * 3, [1] * 3)
        sd.compute_geometry()

        vec_p1 = pg.VecLagrange1("vlagrange1")
        B = vec_p1.assemble_diff_matrix(sd)
        B.eliminate_zeros()

        # fmt: off
        B_known_data = np.array(
        [-0.16666667, -0.08333333, -0.08333333, -0.08333333, -0.08333333,
        -0.16666667,  0.16666667,  0.16666667, -0.16666667, -0.08333333,
        -0.08333333, -0.08333333, -0.08333333, -0.08333333, -0.08333333,
        -0.08333333, -0.08333333,  0.16666667,  0.16666667, -0.16666667,
        -0.16666667, -0.16666667,  0.08333333, -0.08333333, -0.08333333,
         0.08333333, -0.08333333, -0.08333333, -0.16666667, -0.16666667,
         0.16666667,  0.16666667,  0.08333333,  0.08333333, -0.08333333,
         0.08333333,  0.08333333, -0.08333333,  0.16666667,  0.16666667,
        -0.16666667, -0.16666667, -0.08333333, -0.08333333,  0.08333333,
        -0.08333333, -0.08333333,  0.08333333, -0.16666667, -0.16666667,
         0.16666667,  0.16666667, -0.08333333,  0.08333333,  0.08333333,
        -0.08333333,  0.08333333,  0.08333333,  0.16666667,  0.16666667,
         0.16666667, -0.16666667, -0.16666667,  0.08333333,  0.08333333,
         0.08333333,  0.08333333,  0.08333333,  0.08333333,  0.08333333,
         0.08333333,  0.16666667, -0.16666667, -0.16666667,  0.16666667,
         0.08333333,  0.08333333,  0.08333333,  0.08333333,  0.16666667,
        -0.08333333, -0.08333333, -0.16666667, -0.08333333, -0.08333333,
        -0.16666667,  0.08333333,  0.08333333, -0.08333333,  0.08333333,
         0.08333333, -0.08333333, -0.16666667, -0.16666667, -0.08333333,
        -0.08333333, -0.08333333, -0.08333333, -0.16666667, -0.16666667,
        -0.08333333, -0.08333333, -0.08333333, -0.08333333,  0.16666667,
        -0.08333333, -0.08333333, -0.08333333, -0.08333333,  0.16666667,
         0.08333333,  0.08333333,  0.08333333,  0.08333333,  0.16666667,
         0.16666667, -0.08333333, -0.08333333,  0.16666667,  0.16666667,
        -0.08333333, -0.08333333, -0.08333333, -0.08333333, -0.16666667,
        -0.16666667,  0.08333333,  0.08333333, -0.16666667, -0.16666667,
         0.08333333,  0.08333333,  0.08333333,  0.08333333, -0.16666667,
         0.08333333,  0.08333333,  0.08333333,  0.08333333, -0.16666667,
         0.08333333, -0.08333333, -0.08333333,  0.08333333, -0.08333333,
        -0.08333333,  0.16666667,  0.16666667,  0.08333333,  0.08333333,
         0.08333333,  0.08333333,  0.16666667,  0.16666667,  0.08333333,
         0.08333333,  0.16666667,  0.08333333,  0.08333333,  0.16666667,
        -0.08333333, -0.08333333, -0.08333333, -0.08333333, -0.16666667,
        -0.16666667,  0.08333333,  0.08333333, -0.08333333, -0.08333333,
        -0.08333333,  0.08333333,  0.08333333, -0.08333333, -0.08333333,
        -0.08333333, -0.16666667, -0.16666667, -0.16666667, -0.16666667,
        -0.08333333, -0.08333333,  0.08333333, -0.08333333, -0.08333333,
         0.08333333, -0.16666667, -0.16666667, -0.16666667, -0.16666667,
         0.08333333,  0.08333333,  0.08333333,  0.08333333,  0.08333333,
         0.08333333,  0.08333333,  0.08333333, -0.16666667, -0.16666667,
        -0.08333333, -0.08333333, -0.08333333, -0.08333333, -0.08333333,
        -0.08333333, -0.08333333, -0.08333333,  0.16666667,  0.16666667,
         0.08333333,  0.08333333, -0.08333333,  0.08333333,  0.08333333,
        -0.08333333,  0.16666667,  0.16666667,  0.16666667,  0.16666667,
         0.08333333, -0.08333333, -0.08333333,  0.08333333,  0.08333333,
         0.08333333, -0.08333333, -0.08333333,  0.08333333,  0.08333333,
         0.16666667,  0.16666667,  0.16666667,  0.16666667,  0.08333333,
         0.08333333,  0.08333333,  0.08333333,  0.16666667,  0.16666667]
        )

        B_known_indices = np.array(
        [ 0,  6, 12, 18, 36, 54,  0,  1,  4,  9, 10, 14, 16, 21, 22, 38, 40,
        54, 55, 58,  1,  3,  6, 13, 15, 18, 37, 39, 55, 57,  3,  4,  9, 10,
        17, 21, 22, 41, 57, 58,  1,  2,  7,  8, 12, 19, 20, 36, 55, 56,  2,
         4, 11, 14, 16, 23, 38, 40, 56, 58,  1,  4,  5,  7,  8, 13, 15, 19,
        20, 37, 39, 55, 58, 59,  5, 11, 17, 23, 41, 59,  6, 18, 24, 30, 42,
        54,  6,  7, 10, 18, 19, 22, 27, 28, 32, 34, 44, 46, 57, 58,  7,  9,
        19, 21, 24, 31, 33, 43, 45, 54,  9, 10, 21, 22, 27, 28, 35, 47, 57,
        58,  7,  8, 19, 20, 25, 26, 30, 42, 55, 56,  8, 10, 20, 22, 29, 32,
        34, 44, 46, 59,  7, 10, 11, 19, 22, 23, 25, 26, 31, 33, 43, 45, 55,
        56, 11, 23, 29, 35, 47, 59, 12, 30, 36, 42, 48, 54, 12, 13, 16, 33,
        34, 36, 37, 40, 45, 46, 50, 52, 56, 58, 13, 15, 30, 37, 39, 42, 49,
        51, 55, 57, 15, 16, 33, 34, 39, 40, 45, 46, 53, 59, 13, 14, 31, 32,
        37, 38, 43, 44, 48, 54, 14, 16, 35, 38, 40, 47, 50, 52, 56, 58, 13,
        16, 17, 31, 32, 37, 40, 41, 43, 44, 49, 51, 55, 57, 17, 35, 41, 47,
        53, 59]
        )

        B_known_indptr = np.array(
        [  0,   6,  20,  30,  40,  50,  60,  74,  80,  86, 100, 110, 120,
        130, 140, 154, 160, 166, 180, 190, 200, 210, 220, 234, 240]
        )
        # fmt: on

<<<<<<< HEAD
=======
        B.sum_duplicates()
>>>>>>> bac896f6
        self.assertTrue(np.allclose(B.data, B_known_data))
        self.assertTrue(np.allclose(B.indptr, B_known_indptr))
        self.assertTrue(np.allclose(B.indices, B_known_indices))

        self.assertEqual(vec_p1.ndof(sd), sd.dim * sd.num_nodes)

    def test_eval_2d(self):
        sd = pp.StructuredTriangleGrid([1] * 2, [1] * 2)
        sd.compute_geometry()

        vec_p1 = pg.VecLagrange1("vlagrange1")
        P = vec_p1.eval_at_cell_centers(sd)

        # fmt: off
        P_known_data = np.array(
        [0.33333333, 0.33333333, 0.33333333, 0.33333333, 0.33333333,
        0.33333333, 0.33333333, 0.33333333, 0.33333333, 0.33333333,
        0.33333333, 0.33333333]
        )

        P_known_indices = np.array(
        [0, 1, 0, 1, 0, 1, 2, 3, 2, 3, 2, 3]
        )

        P_known_indptr = np.array(
        [ 0,  2,  3,  4,  6,  8,  9, 10, 12]
        )
        # fmt: on

        self.assertTrue(np.allclose(P.data, P_known_data))
        self.assertTrue(np.allclose(P.indptr, P_known_indptr))
        self.assertTrue(np.allclose(P.indices, P_known_indices))

        self.assertRaises(NotImplementedError, vec_p1.get_range_discr_class, 2)
        self.assertEqual(vec_p1.ndof(sd), sd.dim * sd.num_nodes)

    def test_eval_3d(self):
        sd = pp.StructuredTetrahedralGrid([1] * 3, [1] * 3)
        sd.compute_geometry()

        vec_p1 = pg.VecLagrange1("vlagrange1")
        P = vec_p1.eval_at_cell_centers(sd)

        # fmt: off
        P_known_data = np.array(
        [0.25, 0.25, 0.25, 0.25, 0.25, 0.25, 0.25, 0.25, 0.25, 0.25, 0.25,
        0.25, 0.25, 0.25, 0.25, 0.25, 0.25, 0.25, 0.25, 0.25, 0.25, 0.25,
        0.25, 0.25, 0.25, 0.25, 0.25, 0.25, 0.25, 0.25, 0.25, 0.25, 0.25,
        0.25, 0.25, 0.25, 0.25, 0.25, 0.25, 0.25, 0.25, 0.25, 0.25, 0.25,
        0.25, 0.25, 0.25, 0.25, 0.25, 0.25, 0.25, 0.25, 0.25, 0.25, 0.25,
        0.25, 0.25, 0.25, 0.25, 0.25, 0.25, 0.25, 0.25, 0.25, 0.25, 0.25,
        0.25, 0.25, 0.25, 0.25, 0.25, 0.25]
        )

        P_known_indices = np.array(
        [ 0,  0,  1,  2,  3,  4,  0,  1,  3,  3,  4,  5,  0,  1,  2,  2,  4,
         5,  1,  2,  3,  4,  5,  5,  6,  6,  7,  8,  9, 10,  6,  7,  9,  9,
        10, 11,  6,  7,  8,  8, 10, 11,  7,  8,  9, 10, 11, 11, 12, 12, 13,
        14, 15, 16, 12, 13, 15, 15, 16, 17, 12, 13, 14, 14, 16, 17, 13, 14,
        15, 16, 17, 17]
        )

        P_known_indptr = np.array(
        [ 0,  1,  6,  9, 12, 15, 18, 23, 24, 25, 30, 33, 36, 39, 42, 47, 48,
        49, 54, 57, 60, 63, 66, 71, 72]
        )
        # fmt: on

        self.assertTrue(np.allclose(P.data, P_known_data))
        self.assertTrue(np.allclose(P.indptr, P_known_indptr))
        self.assertTrue(np.allclose(P.indices, P_known_indices))

        self.assertRaises(NotImplementedError, vec_p1.get_range_discr_class, 3)


if __name__ == "__main__":
    unittest.main()<|MERGE_RESOLUTION|>--- conflicted
+++ resolved
@@ -1,9 +1,6 @@
-<<<<<<< HEAD
-=======
 """ Module contains a dummy unit test that always passes.
 """
 
->>>>>>> bac896f6
 import unittest
 import numpy as np
 import scipy.sparse as sps
@@ -308,10 +305,7 @@
         )
         # fmt: on
 
-<<<<<<< HEAD
-=======
         B.sum_duplicates()
->>>>>>> bac896f6
         self.assertTrue(np.allclose(B.data, B_known_data))
         self.assertTrue(np.allclose(B.indptr, B_known_indptr))
         self.assertTrue(np.allclose(B.indices, B_known_indices))
@@ -402,10 +396,7 @@
         )
         # fmt: on
 
-<<<<<<< HEAD
-=======
         B.sum_duplicates()
->>>>>>> bac896f6
         self.assertTrue(np.allclose(B.data, B_known_data))
         self.assertTrue(np.allclose(B.indptr, B_known_indptr))
         self.assertTrue(np.allclose(B.indices, B_known_indices))
