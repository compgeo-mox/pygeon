--- conflicted
+++ resolved
@@ -11,19 +11,13 @@
 
 class SpanningTreeTest(unittest.TestCase):
     def sptr(self, mdg):
-<<<<<<< HEAD
         sd = mdg.subdomains()[0]
         starting_face = np.argmax(sd.tags["domain_boundary_faces"])
 
         return [
             pg.SpanningTree(mdg),
             pg.SpanningTree(mdg, starting_face),
-            pg.SpanningWeightedTrees(mdg, [0.25, 0.5, 0.25]),
-=======
-        return [
-            pg.SpanningTree(mdg),
             pg.SpanningWeightedTrees(mdg, pg.SpanningTree, [0.25, 0.5, 0.25]),
->>>>>>> 977a858a
         ]
 
     def check_flux(self, mdg, sptr):
