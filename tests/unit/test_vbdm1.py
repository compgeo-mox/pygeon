""" Module contains a dummy unit test that always passes.
"""
import unittest
import numpy as np
import scipy.sparse as sps

import porepy as pp
import pygeon as pg


class VBDM1Test(unittest.TestCase):
<<<<<<< HEAD
    def test0(self):
        N, dim = 40, 2
        sd = pg.OctGrid([N] * dim)
=======
    def test_on_Octgrid(self, N=2):
        dim = 2
        sd = pg.OctGrid([N] * dim, [1, 1])
>>>>>>> 0082e8bf
        pg.convert_from_pp(sd)
        sd.nodes /= 40

        sd.compute_geometry()

        discr_vbdm1 = pg.VBDM1("flow")

        discr_p0 = pg.PwConstants("flow")
        mass_p0 = discr_p0.assemble_mass_matrix(sd, None)

        mass_vbdm1 = discr_vbdm1.assemble_lumped_matrix(sd, None)
        div = mass_p0 * discr_vbdm1.assemble_diff_matrix(sd)

        spp = sps.bmat([[mass_vbdm1, -div.T], [div, None]], "csc")
        rhs = np.zeros(spp.shape[0])
        rhs[-sd.num_cells :] = np.ones(sd.num_cells)

        vx = sps.linalg.spsolve(spp, rhs)
        vp = vx[-sd.num_cells :]

        # discr_bdm1 = pg.BDM1("flow")
        # mass_bdm1 = discr_bdm1.assemble_lumped_matrix(sd, None)
        # diff_bdm1 = discr_bdm1.assemble_diff_matrix(sd)

        # spp = sps.bmat([[mass_bdm1, -diff_bdm1.T],
        #                 [diff_bdm1, None]])
        # rhs = np.zeros(spp.shape[0])
        # rhs[-sd.num_cells:] = sd.cell_volumes

        # x = sps.linalg.spsolve(spp, rhs)
        # p = x[-sd.num_cells:]

        proj = discr_p0.eval_at_cell_centers(sd)
        print(vp @ mass_p0 @ vp, (proj * vp).max())
        discr_p0.interpolate()

        save = pp.Exporter(sd, "solref")
        save.write_vtu([("p", proj * vp)])

    def test_conv(self):
        for N in np.power(2.0, np.arange(7)):
            self.test_on_Octgrid(N.astype(int))


if __name__ == "__main__":
    VBDM1Test().test_on_Octgrid()<|MERGE_RESOLUTION|>--- conflicted
+++ resolved
@@ -9,15 +9,9 @@
 
 
 class VBDM1Test(unittest.TestCase):
-<<<<<<< HEAD
-    def test0(self):
-        N, dim = 40, 2
-        sd = pg.OctGrid([N] * dim)
-=======
     def test_on_Octgrid(self, N=2):
         dim = 2
         sd = pg.OctGrid([N] * dim, [1, 1])
->>>>>>> 0082e8bf
         pg.convert_from_pp(sd)
         sd.nodes /= 40
 
