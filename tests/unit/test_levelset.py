import unittest

import numpy as np
import porepy as pp
import scipy.sparse as sps

import pygeon as pg
import porepy as pp


class LevelsetGridTest(unittest.TestCase):
    def line_at_y75(self, x):
        return x[1] - 0.80

    def line_at_x60(self, x):
        return x[0] - 0.55

    def circle_at_0505(self, x):
        return 0.41 - np.linalg.norm(x - np.array([0.5, 0.5, 0]))

    def test_structtrianglegrid(self):
        sd = pp.StructuredTriangleGrid([2] * 2, [1] * 2)

        sd = pg.levelset_remesh(sd, self.line_at_y75)
        self.assertEqual(sd.num_cells, 12)

        sd = pg.levelset_remesh(sd, self.line_at_x60)
<<<<<<< HEAD
        self.assertEqual(sd.num_cells, 17)

        sd = pg.levelset_remesh(sd, self.circle_at_0505)
        self.assertEqual(sd.num_cells, 29)

        sd.compute_geometry()
        self.assertAlmostEqual(sd.cell_volumes.sum(), 1)

=======

        self.assertEqual(sd.num_cells, 17)

        sd = pg.levelset_remesh(sd, self.circle_at_0505)
        self.assertEqual(sd.num_cells, 29)

        sd.compute_geometry()
        self.assertAlmostEqual(sd.cell_volumes.sum(), 1)

>>>>>>> c8b0962f
    def test_cartgrid(self):
        sd = pp.CartGrid([2] * 2, [1] * 2)

        sd = pg.levelset_remesh(sd, self.line_at_y75)
        self.assertEqual(sd.num_cells, 6)

        sd = pg.levelset_remesh(sd, self.line_at_x60)
<<<<<<< HEAD
=======

>>>>>>> c8b0962f
        self.assertEqual(sd.num_cells, 9)

        sd = pg.levelset_remesh(sd, self.circle_at_0505)
        self.assertEqual(sd.num_cells, 17)

        sd.compute_geometry()
        self.assertAlmostEqual(sd.cell_volumes.sum(), 1)

    def test_trianglegrid(self):
        mdg = pg.unit_grid(2, 0.25)
        sd = mdg.subdomains()[0]

        sd = pg.levelset_remesh(sd, self.line_at_y75)
        self.assertEqual(sd.num_cells, 53)
<<<<<<< HEAD

        sd = pg.levelset_remesh(sd, self.line_at_x60)
=======

        sd = pg.levelset_remesh(sd, self.line_at_x60)

>>>>>>> c8b0962f
        self.assertEqual(sd.num_cells, 62)

        sd = pg.levelset_remesh(sd, self.circle_at_0505)
        self.assertEqual(sd.num_cells, 90)

        sd.compute_geometry()
        self.assertAlmostEqual(sd.cell_volumes.sum(), 1)


if __name__ == "__main__":
    unittest.main()<|MERGE_RESOLUTION|>--- conflicted
+++ resolved
@@ -25,7 +25,6 @@
         self.assertEqual(sd.num_cells, 12)
 
         sd = pg.levelset_remesh(sd, self.line_at_x60)
-<<<<<<< HEAD
         self.assertEqual(sd.num_cells, 17)
 
         sd = pg.levelset_remesh(sd, self.circle_at_0505)
@@ -33,8 +32,6 @@
 
         sd.compute_geometry()
         self.assertAlmostEqual(sd.cell_volumes.sum(), 1)
-
-=======
 
         self.assertEqual(sd.num_cells, 17)
 
@@ -44,7 +41,6 @@
         sd.compute_geometry()
         self.assertAlmostEqual(sd.cell_volumes.sum(), 1)
 
->>>>>>> c8b0962f
     def test_cartgrid(self):
         sd = pp.CartGrid([2] * 2, [1] * 2)
 
@@ -52,10 +48,6 @@
         self.assertEqual(sd.num_cells, 6)
 
         sd = pg.levelset_remesh(sd, self.line_at_x60)
-<<<<<<< HEAD
-=======
-
->>>>>>> c8b0962f
         self.assertEqual(sd.num_cells, 9)
 
         sd = pg.levelset_remesh(sd, self.circle_at_0505)
@@ -70,14 +62,8 @@
 
         sd = pg.levelset_remesh(sd, self.line_at_y75)
         self.assertEqual(sd.num_cells, 53)
-<<<<<<< HEAD
 
         sd = pg.levelset_remesh(sd, self.line_at_x60)
-=======
-
-        sd = pg.levelset_remesh(sd, self.line_at_x60)
-
->>>>>>> c8b0962f
         self.assertEqual(sd.num_cells, 62)
 
         sd = pg.levelset_remesh(sd, self.circle_at_0505)
