{
 "cells": [
  {
   "attachments": {},
   "cell_type": "markdown",
   "id": "essential-american",
   "metadata": {},
   "source": [
    "# Darcy equation\n",
    "\n",
    "In this tutorial we present how to solve a Darcy equation with [PyGeoN](https://github.com/compgeo-mox/pygeon).  The unknowns are the velocity $q$ and the pressure $p$.\n",
    "\n",
    "Let $\\Omega=(0,1)^2$ with boundary $\\partial \\Omega$ and outward unit normal ${\\nu}$. Given \n",
    "$k$ the matrix permeability and $g$ a vector source term, we want to solve the following problem: find $({q}, p)$ such that\n",
    "$$\n",
    "\\left\\{\n",
    "\\begin{array}{ll}\n",
    "\\begin{array}{l} \n",
    "k^{-1} {q} + \\nabla p = {g}\\\\\n",
    "\\nabla \\cdot {q} = 0\n",
    "\\end{array}\n",
    "&\\text{in } \\Omega\n",
    "\\end{array}\n",
    "\\right.\n",
    "$$\n",
    "with boundary conditions:\n",
    "$$ p = 0 \\text{ on } \\partial_{top} \\Omega \\qquad p = 1 \\text{ on } \\partial_{bottom} \\Omega \\qquad \\nu \\cdot q = 0 \\text{ on } \\partial_{left} \\Omega \\cup \\partial_{right} \\Omega$$\n",
    "\n",
    "We present *step-by-step* how to create the grid, declare the problem data, and finally solve the problem."
   ]
  },
  {
   "cell_type": "markdown",
   "id": "planned-danger",
   "metadata": {},
   "source": [
    "First we import some of the standard modules, like `numpy` and `scipy.sparse`. Since PyGeoN is based on [PorePy](https://github.com/pmgbergen/porepy) we import both modules."
   ]
  },
  {
   "cell_type": "code",
   "execution_count": 1,
   "id": "dietary-perth",
   "metadata": {},
   "outputs": [],
   "source": [
    "import numpy as np\n",
    "import scipy.sparse as sps\n",
    "\n",
    "import porepy as pp\n",
    "import pygeon as pg"
   ]
  },
  {
   "cell_type": "markdown",
   "id": "roman-glossary",
   "metadata": {},
   "source": [
    "We create now the grid, since we will use a Raviart-Thomas approximation for ${q}$ we are restricted to simplices. In this example we consider a 2-dimensional structured grid, but the presented code will work also in 1d and 3d. PyGeoN works with mixed-dimensional grids, so we need to convert the grid."
   ]
  },
  {
   "cell_type": "code",
   "execution_count": 2,
   "id": "spectacular-saturn",
   "metadata": {},
   "outputs": [],
   "source": [
    "N = 10\n",
    "sd = pp.StructuredTriangleGrid([N] * 2, [1] * 2)\n",
    "# convert the grid into a mixed-dimensional grid\n",
    "mdg = pg.as_mdg(sd)\n",
    "\n",
    "# Convert to a pygeon grid\n",
    "pg.convert_from_pp(sd)\n",
    "sd.compute_geometry()\n"
   ]
  },
  {
   "cell_type": "markdown",
   "id": "precious-belle",
   "metadata": {},
   "source": [
    "With the following code we set the data, in particular the permeability tensor and the boundary conditions. Since we need to identify each side of $\\partial \\Omega$ we need few steps."
   ]
  },
  {
   "cell_type": "code",
   "execution_count": 3,
   "id": "spare-person",
   "metadata": {},
   "outputs": [],
   "source": [
    "key = \"flow\"\n",
    "bc_val = []\n",
    "bc_ess = []\n",
<<<<<<< HEAD
=======
    "vector_source = []\n",
>>>>>>> af517ffe
    "\n",
    "RT0 = pg.RT0(key)\n",
    "P0 = pg.PwConstants(key)\n",
    "\n",
    "for sd, data in mdg.subdomains(return_data=True):\n",
    "    # permeability tensor\n",
    "    perm = pp.SecondOrderTensor(np.ones(sd.num_cells))\n",
    "    parameters = {\n",
    "        \"second_order_tensor\": perm,\n",
    "    }\n",
    "    pp.initialize_data(sd, data, key, parameters)\n",
    "    \n",
    "    # with the following steps we identify the portions of the boundary\n",
    "    # to impose the boundary conditions\n",
    "    left_right = np.logical_or(sd.face_centers[0, :] == 0,  sd.face_centers[0, :] == 1)\n",
    "    top_bottom = np.logical_or(sd.face_centers[1, :] == 0,  sd.face_centers[1, :] == 1)\n",
    "    ess_p_dofs = np.zeros(P0.ndof(sd), dtype=bool)\n",
    "\n",
    "    def p_bc(x): return x[1]\n",
    "    bc_val.append(-RT0.assemble_nat_bc(sd, p_bc, top_bottom))\n",
<<<<<<< HEAD
    "    bc_ess.append(np.hstack((left_right, ess_p_dofs)))"
=======
    "    bc_ess.append(np.hstack((left_right, ess_p_dofs)))\n",
    "    \n",
    "    def vector_source_fct(x): return np.array([0, -1, 0])\n",
    "    mass = RT0.assemble_mass_matrix(sd)\n",
    "    vector_source.append(mass @ RT0.interpolate(sd, vector_source_fct))"
>>>>>>> af517ffe
   ]
  },
  {
   "attachments": {},
   "cell_type": "markdown",
   "id": "secure-flesh",
   "metadata": {},
   "source": [
    "Once the data are assigned to the mixed-dimensional grid, we construct the matrices. In particular, the linear system associated with the equation is given as\n",
    "$$\n",
    "\\left(\n",
    "\\begin{array}{cc} \n",
    "M & -B^\\top\\\\\n",
    "B & 0\n",
    "\\end{array}\n",
    "\\right)\n",
    "\\left(\n",
    "\\begin{array}{c} \n",
    "q\\\\ \n",
    "p\n",
    "\\end{array}\n",
    "\\right)\n",
    "=\\left(\n",
    "\\begin{array}{c} \n",
    "p_{\\partial} + g\\\\ \n",
    "0\n",
    "\\end{array}\n",
    "\\right)\n",
    "$$<br>\n",
    "where $p_{\\partial}$ is the vector associated to the pressure boundary contions. To construct the saddle-point problem, we rely on the `scipy.sparse` function `bmat`. Once the matrix is created, we also construct the right-hand side containing the boundary conditions."
   ]
  },
  {
   "cell_type": "code",
   "execution_count": 4,
   "id": "romance-findings",
   "metadata": {},
   "outputs": [],
   "source": [
    "# construct the local matrices\n",
    "mass = pg.face_mass(mdg)\n",
    "div = pg.cell_mass(mdg) * pg.div(mdg)\n",
    "\n",
    "# assemble the saddle point problem\n",
    "spp = sps.bmat([[mass, -div.T], \n",
    "                [ div,  None]], format=\"csc\")\n",
    "\n",
    "# get the degrees of freedom for each variable\n",
    "dof_p, dof_q = div.shape\n",
    "\n",
    "# assemble the right-hand side\n",
    "rhs = np.zeros(dof_p + dof_q)\n",
    "rhs[:dof_q] += np.hstack(bc_val) + np.hstack(vector_source)"
   ]
  },
  {
   "cell_type": "markdown",
   "id": "mobile-nirvana",
   "metadata": {},
   "source": [
    "We need to solve the linear system, PyGeoN provides a framework for that. The actual imposition of essential boundary conditions (flux boundary conditions) might change the symmetry of the global system, the class `pg.LinearSystem` preserves this structure by internally eliminating these degrees of freedom. Once the problem is solved, we extract the two solutions $q$ and $p$."
   ]
  },
  {
   "cell_type": "code",
   "execution_count": 5,
   "id": "subtle-wonder",
   "metadata": {},
   "outputs": [],
   "source": [
    "# solve the problem\n",
    "ls = pg.LinearSystem(spp, rhs)\n",
    "ls.flag_ess_bc(np.hstack(bc_ess), np.zeros(dof_q + dof_p))\n",
    "x = ls.solve()\n",
    "\n",
    "# extract the variables\n",
    "q = x[:dof_q]\n",
    "p = x[-dof_p:]"
   ]
  },
  {
   "cell_type": "markdown",
   "id": "pacific-alpha",
   "metadata": {},
   "source": [
    "Since the computed $q$ is one value per facet of the grid, for visualization purposes we project the flux in each cell center as vector. We finally export the solution to be visualized by [ParaView](https://www.paraview.org/)."
   ]
  },
  {
   "cell_type": "code",
<<<<<<< HEAD
   "execution_count": 7,
=======
   "execution_count": 6,
>>>>>>> af517ffe
   "id": "satisfactory-jerusalem",
   "metadata": {},
   "outputs": [],
   "source": [
    "# post process variables\n",
    "proj_q = RT0.eval_at_cell_centers(sd)\n",
    "cell_q = (proj_q * q).reshape((3, -1), order=\"F\")\n",
    "cell_p = P0.eval_at_cell_centers(sd) * p\n",
    "\n",
    "for _, data in mdg.subdomains(return_data=True):\n",
<<<<<<< HEAD
    "    data[pp.STATE] = {\"cell_q\": cell_q, \"cell_p\": cell_p}\n",
=======
    "    pp.set_solution_values(\"cell_q\", cell_q, data, 0)\n",
    "    pp.set_solution_values(\"cell_p\", cell_p, data, 0)\n",
>>>>>>> af517ffe
    "\n",
    "save = pp.Exporter(mdg, \"sol\")\n",
    "save.write_vtu([\"cell_q\", \"cell_p\"])"
   ]
  },
  {
   "cell_type": "markdown",
   "id": "developing-mobile",
   "metadata": {},
   "source": [
    "A representation of the computed solution is given below, where the cells are colored with $p$ and the arrows are the $q$. <br>\n",
    "![](fig/darcy.png)"
   ]
  }
 ],
 "metadata": {
  "kernelspec": {
<<<<<<< HEAD
   "display_name": "Python 3.10.2 64-bit ('3.10.2')",
=======
   "display_name": "Python 3 (ipykernel)",
>>>>>>> af517ffe
   "language": "python",
   "name": "python3"
  },
  "language_info": {
   "codemirror_mode": {
    "name": "ipython",
    "version": 3
   },
   "file_extension": ".py",
   "mimetype": "text/x-python",
   "name": "python",
   "nbconvert_exporter": "python",
   "pygments_lexer": "ipython3",
   "version": "3.10.2"
  },
  "vscode": {
   "interpreter": {
    "hash": "e4cc1db98167c7fd7d55a1da8057731abc6cd6fe154328a2ae319df8aab4e24d"
   }
  }
 },
 "nbformat": 4,
 "nbformat_minor": 5
}<|MERGE_RESOLUTION|>--- conflicted
+++ resolved
@@ -94,10 +94,7 @@
     "key = \"flow\"\n",
     "bc_val = []\n",
     "bc_ess = []\n",
-<<<<<<< HEAD
-=======
     "vector_source = []\n",
->>>>>>> af517ffe
     "\n",
     "RT0 = pg.RT0(key)\n",
     "P0 = pg.PwConstants(key)\n",
@@ -118,15 +115,11 @@
     "\n",
     "    def p_bc(x): return x[1]\n",
     "    bc_val.append(-RT0.assemble_nat_bc(sd, p_bc, top_bottom))\n",
-<<<<<<< HEAD
-    "    bc_ess.append(np.hstack((left_right, ess_p_dofs)))"
-=======
     "    bc_ess.append(np.hstack((left_right, ess_p_dofs)))\n",
     "    \n",
     "    def vector_source_fct(x): return np.array([0, -1, 0])\n",
     "    mass = RT0.assemble_mass_matrix(sd)\n",
     "    vector_source.append(mass @ RT0.interpolate(sd, vector_source_fct))"
->>>>>>> af517ffe
    ]
   },
   {
@@ -217,11 +210,7 @@
   },
   {
    "cell_type": "code",
-<<<<<<< HEAD
-   "execution_count": 7,
-=======
    "execution_count": 6,
->>>>>>> af517ffe
    "id": "satisfactory-jerusalem",
    "metadata": {},
    "outputs": [],
@@ -232,12 +221,8 @@
     "cell_p = P0.eval_at_cell_centers(sd) * p\n",
     "\n",
     "for _, data in mdg.subdomains(return_data=True):\n",
-<<<<<<< HEAD
-    "    data[pp.STATE] = {\"cell_q\": cell_q, \"cell_p\": cell_p}\n",
-=======
     "    pp.set_solution_values(\"cell_q\", cell_q, data, 0)\n",
     "    pp.set_solution_values(\"cell_p\", cell_p, data, 0)\n",
->>>>>>> af517ffe
     "\n",
     "save = pp.Exporter(mdg, \"sol\")\n",
     "save.write_vtu([\"cell_q\", \"cell_p\"])"
@@ -255,11 +240,7 @@
  ],
  "metadata": {
   "kernelspec": {
-<<<<<<< HEAD
-   "display_name": "Python 3.10.2 64-bit ('3.10.2')",
-=======
    "display_name": "Python 3 (ipykernel)",
->>>>>>> af517ffe
    "language": "python",
    "name": "python3"
   },
